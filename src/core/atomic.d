/**
 * The atomic module provides basic support for lock-free
 * concurrent programming.
 *
 * Copyright: Copyright Sean Kelly 2005 - 2010.
 * License:   $(LINK2 http://www.boost.org/LICENSE_1_0.txt, Boost License 1.0)
 * Authors:   Sean Kelly, Alex Rønne Petersen
 * Source:    $(DRUNTIMESRC core/_atomic.d)
 */

/*          Copyright Sean Kelly 2005 - 2010.
 * Distributed under the Boost Software License, Version 1.0.
 *    (See accompanying file LICENSE or copy at
 *          http://www.boost.org/LICENSE_1_0.txt)
 */
module core.atomic;

version (LDC)
{
   version (iOS)
   {
       // Don't enabled 128BitCAS because of a codegen problem (optimizer
       // generates a bad opcode that shows up in unittest).  Not sure if this
       // is arm64 along with iOS or LLVM 3.6.1 only.
       version(AArch64) version = iOS_AArch64_Workaround;

       // TODO: revisit these to figure out why different
       version (ARM)
           enum has64BitCAS = false;
       else version (X86)
           enum has64BitCAS = false;
       else
           enum has64BitCAS = true;
    }
    else
    enum has64BitCAS = true;

<<<<<<< HEAD
    // Enable 128bit CAS for all 64bit platforms.
    // Do not enable for LLVM 3.4 or earlier: the
    // code generator cannot handle type i128 for
    // atomic instructions.
    version(iOS_AArch64_Workaround)
        enum has128BitCAS = false;
    else
=======
    // Enable 128bit CAS on 64bit platforms if supported.
>>>>>>> 571b0024
    version(D_LP64)
    {
        version (PPC64)
            enum has128BitCAS = false;
        else
            enum has128BitCAS = true;
    }
    else
        enum has128BitCAS = false;
}
else
version( D_InlineAsm_X86 )
{
    version = AsmX86;
    version = AsmX86_32;
    enum has64BitCAS = true;
    enum has128BitCAS = false;
}
else version( D_InlineAsm_X86_64 )
{
    version = AsmX86;
    version = AsmX86_64;
    enum has64BitCAS = true;
    enum has128BitCAS = true;
}
else
{
    enum has64BitCAS = false;
    enum has128BitCAS = false;
}

private
{
    template HeadUnshared(T)
    {
        static if( is( T U : shared(U*) ) )
            alias shared(U)* HeadUnshared;
        else
            alias T HeadUnshared;
    }
}


version( AsmX86 )
{
    // NOTE: Strictly speaking, the x86 supports atomic operations on
    //       unaligned values.  However, this is far slower than the
    //       common case, so such behavior should be prohibited.
    private bool atomicValueIsProperlyAligned(T)( size_t addr ) pure nothrow
    {
        return addr % T.sizeof == 0;
    }
}


version( CoreDdoc )
{
    /**
     * Performs the binary operation 'op' on val using 'mod' as the modifier.
     *
     * Params:
     *  val = The target variable.
     *  mod = The modifier to apply.
     *
     * Returns:
     *  The result of the operation.
     */
    HeadUnshared!(T) atomicOp(string op, T, V1)( ref shared T val, V1 mod ) pure nothrow @nogc
        if( __traits( compiles, mixin( "*cast(T*)&val" ~ op ~ "mod" ) ) )
    {
        return HeadUnshared!(T).init;
    }


    /**
     * Stores 'writeThis' to the memory referenced by 'here' if the value
     * referenced by 'here' is equal to 'ifThis'.  This operation is both
     * lock-free and atomic.
     *
     * Params:
     *  here      = The address of the destination variable.
     *  writeThis = The value to store.
     *  ifThis    = The comparison value.
     *
     * Returns:
     *  true if the store occurred, false if not.
     */
    bool cas(T,V1,V2)( shared(T)* here, const V1 ifThis, V2 writeThis ) pure nothrow @nogc
        if( !is(T == class) && !is(T U : U*) && __traits( compiles, { *here = writeThis; } ) );

    /// Ditto
    bool cas(T,V1,V2)( shared(T)* here, const shared(V1) ifThis, shared(V2) writeThis ) pure nothrow @nogc
        if( is(T == class) && __traits( compiles, { *here = writeThis; } ) );

    /// Ditto
    bool cas(T,V1,V2)( shared(T)* here, const shared(V1)* ifThis, shared(V2)* writeThis ) pure nothrow @nogc
        if( is(T U : U*) && __traits( compiles, { *here = writeThis; } ) );

    /**
     * Loads 'val' from memory and returns it.  The memory barrier specified
     * by 'ms' is applied to the operation, which is fully sequenced by
     * default.
     *
     * Params:
     *  val = The target variable.
     *
     * Returns:
     *  The value of 'val'.
     */
    HeadUnshared!(T) atomicLoad(MemoryOrder ms = MemoryOrder.seq,T)( ref const shared T val ) pure nothrow @nogc
    {
        return HeadUnshared!(T).init;
    }


    /**
     * Writes 'newval' into 'val'.  The memory barrier specified by 'ms' is
     * applied to the operation, which is fully sequenced by default.
     *
     * Params:
     *  val    = The target variable.
     *  newval = The value to store.
     */
    void atomicStore(MemoryOrder ms = MemoryOrder.seq,T,V1)( ref shared T val, V1 newval ) pure nothrow @nogc
        if( __traits( compiles, { val = newval; } ) )
    {

    }


    /**
     * Specifies the memory ordering semantics of an atomic operation.
     */
    enum MemoryOrder
    {
        raw,    /// Not sequenced.
        acq,    /// Hoist-load + hoist-store barrier.
        rel,    /// Sink-load + sink-store barrier.
        seq,    /// Fully sequenced (acquire + release).
    }

    deprecated("Please use MemoryOrder instead.")
    alias MemoryOrder msync;

    /**
     * Inserts a full load/store memory fence (on platforms that need it). This ensures
     * that all loads and stores before a call to this function are executed before any
     * loads and stores after the call.
     */
    void atomicFence() nothrow @nogc;
}
else version( LDC )
{
    import ldc.intrinsics;

    HeadUnshared!(T) atomicOp(string op, T, V1)( ref shared T val, V1 mod )
        if( __traits( compiles, mixin( "val" ~ op ~ "mod" ) ) )
    {
        enum suitedForAtomicRmw = (__traits(isIntegral, T) && __traits(isIntegral, V1) &&
                                   T.sizeof <= AtomicRmwSizeLimit && V1.sizeof <= AtomicRmwSizeLimit);

        // binary operators
        //
        // +    -   *   /   %   ^^  &
        // |    ^   <<  >>  >>> ~   in
        // ==   !=  <   <=  >   >=
        static if( op == "+"  || op == "-"  || op == "*"  || op == "/"   ||
                   op == "%"  || op == "^^" || op == "&"  || op == "|"   ||
                   op == "^"  || op == "<<" || op == ">>" || op == ">>>" ||
                   op == "~"  || // skip "in"
                   op == "==" || op == "!=" || op == "<"  || op == "<="  ||
                   op == ">"  || op == ">=" )
        {
            HeadUnshared!(T) get = atomicLoad!(MemoryOrder.raw)( val );
            mixin( "return get " ~ op ~ " mod;" );
        }
        else
        // assignment operators
        //
        // +=   -=  *=  /=  %=  ^^= &=
        // |=   ^=  <<= >>= >>>=    ~=
        static if( op == "+=" && suitedForAtomicRmw )
        {
            T m = cast(T) mod;
            return cast(T)(llvm_atomic_rmw_add(&val, m) + m);
        }
        else static if( op == "-=" && suitedForAtomicRmw )
        {
            T m = cast(T) mod;
            return cast(T)(llvm_atomic_rmw_sub(&val, m) - m);
        }
        else static if( op == "&=" && suitedForAtomicRmw )
        {
            T m = cast(T) mod;
            return cast(T)(llvm_atomic_rmw_and(&val, m) & m);
        }
        else static if( op == "|=" && suitedForAtomicRmw )
        {
            T m = cast(T) mod;
            return cast(T)(llvm_atomic_rmw_or(&val, m) | m);
        }
        else static if( op == "^=" && suitedForAtomicRmw )
        {
            T m = cast(T) mod;
            return cast(T)(llvm_atomic_rmw_xor(&val, m) ^ m);
        }
        else static if( op == "+=" || op == "-="  || op == "*="  || op == "/=" ||
                        op == "%=" || op == "^^=" || op == "&="  || op == "|=" ||
                        op == "^=" || op == "<<=" || op == ">>=" || op == ">>>=" ) // skip "~="
        {
            HeadUnshared!(T) get, set;

            do
            {
                get = set = atomicLoad!(MemoryOrder.raw)( val );
                mixin( "set " ~ op ~ " mod;" );
            } while( !cas( &val, get, set ) );
            return set;
        }
        else
        {
            static assert( false, "Operation not supported." );
        }
    }

    bool cas(T,V1,V2)( shared(T)* here, const V1 ifThis, V2 writeThis )
        if( !is(T == class) && !is(T U : U*) && __traits( compiles, { *here = writeThis; } ) )
    {
        return casImpl(here, ifThis, writeThis);
    }

    bool cas(T,V1,V2)( shared(T)* here, const shared(V1) ifThis, shared(V2) writeThis )
        if( is(T == class) && __traits( compiles, { *here = writeThis; } ) )
    {
        return casImpl(here, ifThis, writeThis);
    }

    bool cas(T,V1,V2)( shared(T)* here, const shared(V1)* ifThis, shared(V2)* writeThis )
        if( is(T U : U*) && __traits( compiles, { *here = writeThis; } ) )
    {
        return casImpl(here, ifThis, writeThis);
    }

    private bool casImpl(T,V1,V2)( shared(T)* here, V1 ifThis, V2 writeThis )
    {
        T res = void;
        static if (__traits(isFloating, T))
        {
            static if(T.sizeof == int.sizeof)
            {
                static assert(is(T : float));
                int rawRes = llvm_atomic_cmp_xchg!int(
                    cast(shared int*)here, *cast(int*)&ifThis, *cast(int*)&writeThis);
                res = *(cast(T*)&rawRes);
            }
            else static if(T.sizeof == long.sizeof)
            {
                static assert(is(T : double));
                long rawRes = cast(T)llvm_atomic_cmp_xchg!long(
                    cast(shared long*)here, *cast(long*)&ifThis, *cast(long*)&writeThis);
                res = *(cast(T*)&rawRes);
            }
            else
            {
                static assert(0, "Cannot atomically store 80-bit reals.");
            }
        }
        else static if (is(T P == U*, U) || is(T == class) || is(T == interface))
        {
            res = cast(T)cast(void*)llvm_atomic_cmp_xchg!(size_t)(
                cast(shared size_t*)cast(void**)here,
                cast(size_t)cast(void*)ifThis,
                cast(size_t)cast(void*)writeThis
            );
        }
        else static if (is(T : bool))
        {
            res = llvm_atomic_cmp_xchg!(ubyte)(cast(shared ubyte*)here, ifThis ? 1 : 0, writeThis ? 1 : 0) ? 1 : 0;
        }
        else
        {
            res = llvm_atomic_cmp_xchg!(T)(here, cast(T)ifThis, cast(T)writeThis);
        }
        return res is cast(T)ifThis;
    }


    enum MemoryOrder
    {
        raw,
        acq,
        rel,
        seq,
    }

    deprecated alias MemoryOrder msync;

    template _ordering(MemoryOrder ms)
    {
        static if (ms == MemoryOrder.acq) {
            enum _ordering = AtomicOrdering.Acquire;
        } else static if (ms == MemoryOrder.rel) {
            enum _ordering = AtomicOrdering.Release;
        } else static if (ms == MemoryOrder.seq) {
            enum _ordering = AtomicOrdering.SequentiallyConsistent;
        } else static if (ms == MemoryOrder.raw) {
            // Note that C/C++ 'relaxed' is not the same as NoAtomic/Unordered,
            // but Monotonic.
            enum _ordering = AtomicOrdering.Monotonic;
        } else {
            static assert(0);
        }
    }

    private template _AtomicType(T)
    {
        static if (T.sizeof == ubyte.sizeof)
            alias _AtomicType = ubyte;
        else static if (T.sizeof == ushort.sizeof)
            alias _AtomicType = ushort;
        else static if (T.sizeof == uint.sizeof)
            alias _AtomicType = uint;
        else static if (T.sizeof == ulong.sizeof)
            alias _AtomicType = ulong;
        else static if (T.sizeof == 2*ulong.sizeof && has128BitCAS)
        {
            struct UCent
            {
                ulong value1;
                ulong value2;
            }

            alias _AtomicType = UCent;
        }
        else
            static assert(is(_AtomicType!T),
                "Cannot atomically load/store type of size " ~ T.sizeof.stringof);
    }

    // This could also handle floating-point types, the constraint is just there
    // to avoid ambiguities with below "general" floating point definition from
    // the upstream runtime.
    HeadUnshared!T atomicLoad(MemoryOrder ms = MemoryOrder.seq, T)(ref const shared T val)
        if(!__traits(isFloating, T))
    {
        alias Int = _AtomicType!T;
        auto asInt = llvm_atomic_load!Int(cast(shared(Int)*)cast(void*)&val, _ordering!(ms));
        return *cast(HeadUnshared!T*)&asInt;
    }

    void atomicStore(MemoryOrder ms = MemoryOrder.seq, T, V1)( ref shared T val, V1 newval )
        if(__traits(compiles, mixin("val = newval")))
    {
        alias Int = _AtomicType!T;
        auto target = cast(shared(Int)*)cast(void*)&val;
        auto newPtr = cast(Int*)&newval;
        llvm_atomic_store!Int(*newPtr, target, _ordering!(ms));
    }

    // Note: changed atomicFence to a template so compiler will inline intrinsic.
    // Official druntime verison is non-template
    void atomicFence()() nothrow
    {
        llvm_memory_fence();
    }
}
else version( AsmX86_32 )
{
    // Uses specialized asm for fast fetch and add operations
    private HeadUnshared!(T) atomicFetchAdd(T, V1)( ref shared T val, V1 mod ) pure nothrow @nogc
        if( T.sizeof <= 4 && V1.sizeof <= 4)
    {
        size_t tmp = mod; // convert all operands to size_t
        asm pure nothrow @nogc
        {
            mov EAX, tmp;
            mov EDX, val;
        }
        static if (T.sizeof == 1) asm pure nothrow @nogc { lock; xadd[EDX], AL; }
        else static if (T.sizeof == 2) asm pure nothrow @nogc { lock; xadd[EDX], AX; }
        else static if (T.sizeof == 4) asm pure nothrow @nogc { lock; xadd[EDX], EAX; }
            
        asm pure nothrow @nogc 
        { 
            mov tmp, EAX; 
        }

        return cast(T)tmp;
    }

    private HeadUnshared!(T) atomicFetchSub(T, V1)( ref shared T val, V1 mod ) pure nothrow @nogc
        if( T.sizeof <= 4 && V1.sizeof <= 4)
    {
        return atomicFetchAdd(val, -mod);
    }

    HeadUnshared!(T) atomicOp(string op, T, V1)( ref shared T val, V1 mod ) pure nothrow @nogc
        if( __traits( compiles, mixin( "*cast(T*)&val" ~ op ~ "mod" ) ) )
    in
    {
        // NOTE: 32 bit x86 systems support 8 byte CAS, which only requires
        //       4 byte alignment, so use size_t as the align type here.
        static if( T.sizeof > size_t.sizeof )
            assert( atomicValueIsProperlyAligned!(size_t)( cast(size_t) &val ) );
        else
            assert( atomicValueIsProperlyAligned!(T)( cast(size_t) &val ) );
    }
    body
    {
        // binary operators
        //
        // +    -   *   /   %   ^^  &
        // |    ^   <<  >>  >>> ~   in
        // ==   !=  <   <=  >   >=
        static if( op == "+"  || op == "-"  || op == "*"  || op == "/"   ||
                   op == "%"  || op == "^^" || op == "&"  || op == "|"   ||
                   op == "^"  || op == "<<" || op == ">>" || op == ">>>" ||
                   op == "~"  || // skip "in"
                   op == "==" || op == "!=" || op == "<"  || op == "<="  ||
                   op == ">"  || op == ">=" )
        {
            HeadUnshared!(T) get = atomicLoad!(MemoryOrder.raw)( val );
            mixin( "return get " ~ op ~ " mod;" );
        }
        else
        // assignment operators
        //
        // +=   -=  *=  /=  %=  ^^= &=
        // |=   ^=  <<= >>= >>>=    ~=
        static if( op == "+=" && __traits(isIntegral, T) && T.sizeof <= 4 && V1.sizeof <= 4)
        {
            return cast(T)(atomicFetchAdd!(T)(val, mod) + mod);
        }
        else static if( op == "-=" && __traits(isIntegral, T) && T.sizeof <= 4 && V1.sizeof <= 4)
        {
            return cast(T)(atomicFetchSub!(T)(val, mod) - mod);
        }
        else static if( op == "+=" || op == "-="  || op == "*="  || op == "/=" ||
                   op == "%=" || op == "^^=" || op == "&="  || op == "|=" ||
                   op == "^=" || op == "<<=" || op == ">>=" || op == ">>>=" ) // skip "~="
        {
            HeadUnshared!(T) get, set;

            do
            {
                get = set = atomicLoad!(MemoryOrder.raw)( val );
                mixin( "set " ~ op ~ " mod;" );
            } while( !cas( &val, get, set ) );
            return set;
        }
        else
        {
            static assert( false, "Operation not supported." );
        }
    }

    bool cas(T,V1,V2)( shared(T)* here, const V1 ifThis, V2 writeThis ) pure nothrow @nogc
        if( !is(T == class) && !is(T U : U*) && __traits( compiles, { *here = writeThis; } ) )
    {
        return casImpl(here, ifThis, writeThis);
    }

    bool cas(T,V1,V2)( shared(T)* here, const shared(V1) ifThis, shared(V2) writeThis ) pure nothrow @nogc
        if( is(T == class) && __traits( compiles, { *here = writeThis; } ) )
    {
        return casImpl(here, ifThis, writeThis);
    }

    bool cas(T,V1,V2)( shared(T)* here, const shared(V1)* ifThis, shared(V2)* writeThis ) pure nothrow @nogc
        if( is(T U : U*) && __traits( compiles, { *here = writeThis; } ) )
    {
        return casImpl(here, ifThis, writeThis);
    }

    private bool casImpl(T,V1,V2)( shared(T)* here, V1 ifThis, V2 writeThis ) pure nothrow @nogc
    in
    {
        // NOTE: 32 bit x86 systems support 8 byte CAS, which only requires
        //       4 byte alignment, so use size_t as the align type here.
        static if( T.sizeof > size_t.sizeof )
            assert( atomicValueIsProperlyAligned!(size_t)( cast(size_t) here ) );
        else
            assert( atomicValueIsProperlyAligned!(T)( cast(size_t) here ) );
    }
    body
    {
        static if( T.sizeof == byte.sizeof )
        {
            //////////////////////////////////////////////////////////////////
            // 1 Byte CAS
            //////////////////////////////////////////////////////////////////

            asm pure nothrow @nogc
            {
                mov DL, writeThis;
                mov AL, ifThis;
                mov ECX, here;
                lock; // lock always needed to make this op atomic
                cmpxchg [ECX], DL;
                setz AL;
            }
        }
        else static if( T.sizeof == short.sizeof )
        {
            //////////////////////////////////////////////////////////////////
            // 2 Byte CAS
            //////////////////////////////////////////////////////////////////

            asm pure nothrow @nogc
            {
                mov DX, writeThis;
                mov AX, ifThis;
                mov ECX, here;
                lock; // lock always needed to make this op atomic
                cmpxchg [ECX], DX;
                setz AL;
            }
        }
        else static if( T.sizeof == int.sizeof )
        {
            //////////////////////////////////////////////////////////////////
            // 4 Byte CAS
            //////////////////////////////////////////////////////////////////

            asm pure nothrow @nogc
            {
                mov EDX, writeThis;
                mov EAX, ifThis;
                mov ECX, here;
                lock; // lock always needed to make this op atomic
                cmpxchg [ECX], EDX;
                setz AL;
            }
        }
        else static if( T.sizeof == long.sizeof && has64BitCAS )
        {

            //////////////////////////////////////////////////////////////////
            // 8 Byte CAS on a 32-Bit Processor
            //////////////////////////////////////////////////////////////////

            asm pure nothrow @nogc
            {
                push EDI;
                push EBX;
                lea EDI, writeThis;
                mov EBX, [EDI];
                mov ECX, 4[EDI];
                lea EDI, ifThis;
                mov EAX, [EDI];
                mov EDX, 4[EDI];
                mov EDI, here;
                lock; // lock always needed to make this op atomic
                cmpxchg8b [EDI];
                setz AL;
                pop EBX;
                pop EDI;

            }

        }
        else
        {
            static assert( false, "Invalid template type specified." );
        }
    }


    enum MemoryOrder
    {
        raw,
        acq,
        rel,
        seq,
    }

    deprecated("Please use MemoryOrder instead.")
    alias MemoryOrder msync;


    private
    {
        template isHoistOp(MemoryOrder ms)
        {
            enum bool isHoistOp = ms == MemoryOrder.acq ||
                                  ms == MemoryOrder.seq;
        }


        template isSinkOp(MemoryOrder ms)
        {
            enum bool isSinkOp = ms == MemoryOrder.rel ||
                                 ms == MemoryOrder.seq;
        }


        // NOTE: x86 loads implicitly have acquire semantics so a memory
        //       barrier is only necessary on releases.
        template needsLoadBarrier( MemoryOrder ms )
        {
            enum bool needsLoadBarrier = ms == MemoryOrder.seq ||
                                               isSinkOp!(ms);
        }


        // NOTE: x86 stores implicitly have release semantics so a memory
        //       barrier is only necessary on acquires.
        template needsStoreBarrier( MemoryOrder ms )
        {
            enum bool needsStoreBarrier = ms == MemoryOrder.seq ||
                                                isHoistOp!(ms);
        }
    }


    HeadUnshared!(T) atomicLoad(MemoryOrder ms = MemoryOrder.seq, T)( ref const shared T val ) pure nothrow @nogc
    if(!__traits(isFloating, T))
    {
        static if (!__traits(isPOD, T))
        {
            static assert( false, "argument to atomicLoad() must be POD" );
        }
        else static if( T.sizeof == byte.sizeof )
        {
            //////////////////////////////////////////////////////////////////
            // 1 Byte Load
            //////////////////////////////////////////////////////////////////

            static if( needsLoadBarrier!(ms) )
            {
                asm pure nothrow @nogc
                {
                    mov DL, 0;
                    mov AL, 0;
                    mov ECX, val;
                    lock; // lock always needed to make this op atomic
                    cmpxchg [ECX], DL;
                }
            }
            else
            {
                asm pure nothrow @nogc
                {
                    mov EAX, val;
                    mov AL, [EAX];
                }
            }
        }
        else static if( T.sizeof == short.sizeof )
        {
            //////////////////////////////////////////////////////////////////
            // 2 Byte Load
            //////////////////////////////////////////////////////////////////

            static if( needsLoadBarrier!(ms) )
            {
                asm pure nothrow @nogc
                {
                    mov DX, 0;
                    mov AX, 0;
                    mov ECX, val;
                    lock; // lock always needed to make this op atomic
                    cmpxchg [ECX], DX;
                }
            }
            else
            {
                asm pure nothrow @nogc
                {
                    mov EAX, val;
                    mov AX, [EAX];
                }
            }
        }
        else static if( T.sizeof == int.sizeof )
        {
            //////////////////////////////////////////////////////////////////
            // 4 Byte Load
            //////////////////////////////////////////////////////////////////

            static if( needsLoadBarrier!(ms) )
            {
                asm pure nothrow @nogc
                {
                    mov EDX, 0;
                    mov EAX, 0;
                    mov ECX, val;
                    lock; // lock always needed to make this op atomic
                    cmpxchg [ECX], EDX;
                }
            }
            else
            {
                asm pure nothrow @nogc
                {
                    mov EAX, val;
                    mov EAX, [EAX];
                }
            }
        }
        else static if( T.sizeof == long.sizeof && has64BitCAS )
        {
            //////////////////////////////////////////////////////////////////
            // 8 Byte Load on a 32-Bit Processor
            //////////////////////////////////////////////////////////////////

            asm pure nothrow @nogc
            {
                push EDI;
                push EBX;
                mov EBX, 0;
                mov ECX, 0;
                mov EAX, 0;
                mov EDX, 0;
                mov EDI, val;
                lock; // lock always needed to make this op atomic
                cmpxchg8b [EDI];
                pop EBX;
                pop EDI;
            }
        }
        else
        {
            static assert( false, "Invalid template type specified." );
        }
    }

    void atomicStore(MemoryOrder ms = MemoryOrder.seq, T, V1)( ref shared T val, V1 newval ) pure nothrow @nogc
        if( __traits( compiles, { val = newval; } ) )
    {
        static if( T.sizeof == byte.sizeof )
        {
            //////////////////////////////////////////////////////////////////
            // 1 Byte Store
            //////////////////////////////////////////////////////////////////

            static if( needsStoreBarrier!(ms) )
            {
                asm pure nothrow @nogc
                {
                    mov EAX, val;
                    mov DL, newval;
                    lock;
                    xchg [EAX], DL;
                }
            }
            else
            {
                asm pure nothrow @nogc
                {
                    mov EAX, val;
                    mov DL, newval;
                    mov [EAX], DL;
                }
            }
        }
        else static if( T.sizeof == short.sizeof )
        {
            //////////////////////////////////////////////////////////////////
            // 2 Byte Store
            //////////////////////////////////////////////////////////////////

            static if( needsStoreBarrier!(ms) )
            {
                asm pure nothrow @nogc
                {
                    mov EAX, val;
                    mov DX, newval;
                    lock;
                    xchg [EAX], DX;
                }
            }
            else
            {
                asm pure nothrow @nogc
                {
                    mov EAX, val;
                    mov DX, newval;
                    mov [EAX], DX;
                }
            }
        }
        else static if( T.sizeof == int.sizeof )
        {
            //////////////////////////////////////////////////////////////////
            // 4 Byte Store
            //////////////////////////////////////////////////////////////////

            static if( needsStoreBarrier!(ms) )
            {
                asm pure nothrow @nogc
                {
                    mov EAX, val;
                    mov EDX, newval;
                    lock;
                    xchg [EAX], EDX;
                }
            }
            else
            {
                asm pure nothrow @nogc
                {
                    mov EAX, val;
                    mov EDX, newval;
                    mov [EAX], EDX;
                }
            }
        }
        else static if( T.sizeof == long.sizeof && has64BitCAS )
        {
            //////////////////////////////////////////////////////////////////
            // 8 Byte Store on a 32-Bit Processor
            //////////////////////////////////////////////////////////////////

            asm pure nothrow @nogc
            {
                push EDI;
                push EBX;
                lea EDI, newval;
                mov EBX, [EDI];
                mov ECX, 4[EDI];
                mov EDI, val;
                mov EAX, [EDI];
                mov EDX, 4[EDI];
            L1: lock; // lock always needed to make this op atomic
                cmpxchg8b [EDI];
                jne L1;
                pop EBX;
                pop EDI;
            }
        }
        else
        {
            static assert( false, "Invalid template type specified." );
        }
    }


    void atomicFence() nothrow
    {
        import core.cpuid;

        asm pure nothrow @nogc
        {
            naked;

            call sse2;
            test AL, AL;
            jne Lcpuid;

            // Fast path: We have SSE2, so just use mfence.
            mfence;
            jmp Lend;

        Lcpuid:

            // Slow path: We use cpuid to serialize. This is
            // significantly slower than mfence, but is the
            // only serialization facility we have available
            // on older non-SSE2 chips.
            push EBX;

            mov EAX, 0;
            cpuid;

            pop EBX;

        Lend:

            ret;
        }
    }
}
else version( AsmX86_64 )
{
    // Uses specialized asm for fast fetch and add operations
    private HeadUnshared!(T) atomicFetchAdd(T, V1)( ref shared T val, V1 mod ) pure nothrow @nogc
        if( __traits(isIntegral, T) && __traits(isIntegral, V1) )
    in
    {
        // NOTE: 32 bit x86 systems support 8 byte CAS, which only requires
        //       4 byte alignment, so use size_t as the align type here.
        static if( T.sizeof > size_t.sizeof )
            assert( atomicValueIsProperlyAligned!(size_t)( cast(size_t) &val ) );
        else
            assert( atomicValueIsProperlyAligned!(T)( cast(size_t) &val ) );
    }
    body
    {
        size_t tmp = mod; // convert all operands to size_t
        asm pure nothrow @nogc
        {
            mov RAX, tmp;
            mov RDX, val;
        }
        static if (T.sizeof == 1) asm pure nothrow @nogc { lock; xadd[RDX], AL; }
        else static if (T.sizeof == 2) asm pure nothrow @nogc { lock; xadd[RDX], AX; }
        else static if (T.sizeof == 4) asm pure nothrow @nogc { lock; xadd[RDX], EAX; }
        else static if (T.sizeof == 8) asm pure nothrow @nogc { lock; xadd[RDX], RAX; }
        
        asm pure nothrow @nogc 
        { 
            mov tmp, RAX; 
        }

        return cast(T)tmp;
    }

    private HeadUnshared!(T) atomicFetchSub(T, V1)( ref shared T val, V1 mod ) pure nothrow @nogc
        if( __traits(isIntegral, T) && __traits(isIntegral, V1) )
    {
        return atomicFetchAdd(val, -mod);
    }

    HeadUnshared!(T) atomicOp(string op, T, V1)( ref shared T val, V1 mod ) pure nothrow @nogc
        if( __traits( compiles, mixin( "*cast(T*)&val" ~ op ~ "mod" ) ) )
    in
    {
        // NOTE: 32 bit x86 systems support 8 byte CAS, which only requires
        //       4 byte alignment, so use size_t as the align type here.
        static if( T.sizeof > size_t.sizeof )
            assert( atomicValueIsProperlyAligned!(size_t)( cast(size_t) &val ) );
        else
            assert( atomicValueIsProperlyAligned!(T)( cast(size_t) &val ) );
    }
    body
    {
        // binary operators
        //
        // +    -   *   /   %   ^^  &
        // |    ^   <<  >>  >>> ~   in
        // ==   !=  <   <=  >   >=
        static if( op == "+"  || op == "-"  || op == "*"  || op == "/"   ||
                   op == "%"  || op == "^^" || op == "&"  || op == "|"   ||
                   op == "^"  || op == "<<" || op == ">>" || op == ">>>" ||
                   op == "~"  || // skip "in"
                   op == "==" || op == "!=" || op == "<"  || op == "<="  ||
                   op == ">"  || op == ">=" )
        {
            HeadUnshared!(T) get = atomicLoad!(MemoryOrder.raw)( val );
            mixin( "return get " ~ op ~ " mod;" );
        }
        else
        // assignment operators
        //
        // +=   -=  *=  /=  %=  ^^= &=
        // |=   ^=  <<= >>= >>>=    ~=
        static if( op == "+=" && __traits(isIntegral, T) && __traits(isIntegral, V1))
        {
            return cast(T)(atomicFetchAdd!(T)(val, mod) + mod);
        }
        else static if( op == "-=" && __traits(isIntegral, T) && __traits(isIntegral, V1))
        {
            return cast(T)(atomicFetchSub!(T)(val, mod) - mod);
        }
        else static if( op == "+=" || op == "-="  || op == "*="  || op == "/=" ||
                   op == "%=" || op == "^^=" || op == "&="  || op == "|=" ||
                   op == "^=" || op == "<<=" || op == ">>=" || op == ">>>=" ) // skip "~="
        {
            HeadUnshared!(T) get, set;

            do
            {
                get = set = atomicLoad!(MemoryOrder.raw)( val );
                mixin( "set " ~ op ~ " mod;" );
            } while( !cas( &val, get, set ) );
            return set;
        }
        else
        {
            static assert( false, "Operation not supported." );
        }
    }


    bool cas(T,V1,V2)( shared(T)* here, const V1 ifThis, V2 writeThis ) pure nothrow @nogc
        if( !is(T == class) && !is(T U : U*) &&  __traits( compiles, { *here = writeThis; } ) )
    {
        return casImpl(here, ifThis, writeThis);
    }

    bool cas(T,V1,V2)( shared(T)* here, const shared(V1) ifThis, shared(V2) writeThis ) pure nothrow @nogc
        if( is(T == class) && __traits( compiles, { *here = writeThis; } ) )
    {
        return casImpl(here, ifThis, writeThis);
    }

    bool cas(T,V1,V2)( shared(T)* here, const shared(V1)* ifThis, shared(V2)* writeThis ) pure nothrow @nogc
        if( is(T U : U*) && __traits( compiles, { *here = writeThis; } ) )
    {
        return casImpl(here, ifThis, writeThis);
    }

    private bool casImpl(T,V1,V2)( shared(T)* here, V1 ifThis, V2 writeThis ) pure nothrow @nogc
    in
    {
        // NOTE: 32 bit x86 systems support 8 byte CAS, which only requires
        //       4 byte alignment, so use size_t as the align type here.
        static if( T.sizeof > size_t.sizeof )
            assert( atomicValueIsProperlyAligned!(size_t)( cast(size_t) here ) );
        else
            assert( atomicValueIsProperlyAligned!(T)( cast(size_t) here ) );
    }
    body
    {
        static if( T.sizeof == byte.sizeof )
        {
            //////////////////////////////////////////////////////////////////
            // 1 Byte CAS
            //////////////////////////////////////////////////////////////////

            asm pure nothrow @nogc
            {
                mov DL, writeThis;
                mov AL, ifThis;
                mov RCX, here;
                lock; // lock always needed to make this op atomic
                cmpxchg [RCX], DL;
                setz AL;
            }
        }
        else static if( T.sizeof == short.sizeof )
        {
            //////////////////////////////////////////////////////////////////
            // 2 Byte CAS
            //////////////////////////////////////////////////////////////////

            asm pure nothrow @nogc
            {
                mov DX, writeThis;
                mov AX, ifThis;
                mov RCX, here;
                lock; // lock always needed to make this op atomic
                cmpxchg [RCX], DX;
                setz AL;
            }
        }
        else static if( T.sizeof == int.sizeof )
        {
            //////////////////////////////////////////////////////////////////
            // 4 Byte CAS
            //////////////////////////////////////////////////////////////////

            asm pure nothrow @nogc
            {
                mov EDX, writeThis;
                mov EAX, ifThis;
                mov RCX, here;
                lock; // lock always needed to make this op atomic
                cmpxchg [RCX], EDX;
                setz AL;
            }
        }
        else static if( T.sizeof == long.sizeof )
        {
            //////////////////////////////////////////////////////////////////
            // 8 Byte CAS on a 64-Bit Processor
            //////////////////////////////////////////////////////////////////

            asm pure nothrow @nogc
            {
                mov RDX, writeThis;
                mov RAX, ifThis;
                mov RCX, here;
                lock; // lock always needed to make this op atomic
                cmpxchg [RCX], RDX;
                setz AL;
            }
        }
        else static if( T.sizeof == long.sizeof*2 && has128BitCAS)
        {
            //////////////////////////////////////////////////////////////////
            // 16 Byte CAS on a 64-Bit Processor
            //////////////////////////////////////////////////////////////////
            version(Win64){
                //Windows 64 calling convention uses different registers.
                //DMD appears to reverse the register order.
                asm pure nothrow @nogc
                {
                    push RDI;
                    push RBX;
                    mov R9, writeThis;
                    mov R10, ifThis;
                    mov R11, here;

                    mov RDI, R9;
                    mov RBX, [RDI];
                    mov RCX, 8[RDI];

                    mov RDI, R10;
                    mov RAX, [RDI];
                    mov RDX, 8[RDI];

                    mov RDI, R11;
                    lock;
                    cmpxchg16b [RDI];
                    setz AL;
                    pop RBX;
                    pop RDI;
                }

            }else{

                asm pure nothrow @nogc
                {
                    push RDI;
                    push RBX;
                    lea RDI, writeThis;
                    mov RBX, [RDI];
                    mov RCX, 8[RDI];
                    lea RDI, ifThis;
                    mov RAX, [RDI];
                    mov RDX, 8[RDI];
                    mov RDI, here;
                    lock; // lock always needed to make this op atomic
                    cmpxchg16b [RDI];
                    setz AL;
                    pop RBX;
                    pop RDI;
                }
            }
        }
        else
        {
            static assert( false, "Invalid template type specified." );
        }
    }


    enum MemoryOrder
    {
        raw,
        acq,
        rel,
        seq,
    }

    deprecated("Please use MemoryOrder instead.")
    alias MemoryOrder msync;


    private
    {
        template isHoistOp(MemoryOrder ms)
        {
            enum bool isHoistOp = ms == MemoryOrder.acq ||
                                  ms == MemoryOrder.seq;
        }


        template isSinkOp(MemoryOrder ms)
        {
            enum bool isSinkOp = ms == MemoryOrder.rel ||
                                 ms == MemoryOrder.seq;
        }


        // NOTE: x86 loads implicitly have acquire semantics so a memory
        //       barrier is only necessary on releases.
        template needsLoadBarrier( MemoryOrder ms )
        {
            enum bool needsLoadBarrier = ms == MemoryOrder.seq ||
                                               isSinkOp!(ms);
        }


        // NOTE: x86 stores implicitly have release semantics so a memory
        //       barrier is only necessary on acquires.
        template needsStoreBarrier( MemoryOrder ms )
        {
            enum bool needsStoreBarrier = ms == MemoryOrder.seq ||
                                                isHoistOp!(ms);
        }
    }


    HeadUnshared!(T) atomicLoad(MemoryOrder ms = MemoryOrder.seq, T)( ref const shared T val ) pure nothrow @nogc
    if(!__traits(isFloating, T)) {
        static if( T.sizeof == byte.sizeof )
        {
            //////////////////////////////////////////////////////////////////
            // 1 Byte Load
            //////////////////////////////////////////////////////////////////

            static if( needsLoadBarrier!(ms) )
            {
                asm pure nothrow @nogc
                {
                    mov DL, 0;
                    mov AL, 0;
                    mov RCX, val;
                    lock; // lock always needed to make this op atomic
                    cmpxchg [RCX], DL;
                }
            }
            else
            {
                asm pure nothrow @nogc
                {
                    mov RAX, val;
                    mov AL, [RAX];
                }
            }
        }
        else static if( T.sizeof == short.sizeof )
        {
            //////////////////////////////////////////////////////////////////
            // 2 Byte Load
            //////////////////////////////////////////////////////////////////

            static if( needsLoadBarrier!(ms) )
            {
                asm pure nothrow @nogc
                {
                    mov DX, 0;
                    mov AX, 0;
                    mov RCX, val;
                    lock; // lock always needed to make this op atomic
                    cmpxchg [RCX], DX;
                }
            }
            else
            {
                asm pure nothrow @nogc
                {
                    mov RAX, val;
                    mov AX, [RAX];
                }
            }
        }
        else static if( T.sizeof == int.sizeof )
        {
            //////////////////////////////////////////////////////////////////
            // 4 Byte Load
            //////////////////////////////////////////////////////////////////

            static if( needsLoadBarrier!(ms) )
            {
                asm pure nothrow @nogc
                {
                    mov EDX, 0;
                    mov EAX, 0;
                    mov RCX, val;
                    lock; // lock always needed to make this op atomic
                    cmpxchg [RCX], EDX;
                }
            }
            else
            {
                asm pure nothrow @nogc
                {
                    mov RAX, val;
                    mov EAX, [RAX];
                }
            }
        }
        else static if( T.sizeof == long.sizeof )
        {
            //////////////////////////////////////////////////////////////////
            // 8 Byte Load
            //////////////////////////////////////////////////////////////////

            static if( needsLoadBarrier!(ms) )
            {
                asm pure nothrow @nogc
                {
                    mov RDX, 0;
                    mov RAX, 0;
                    mov RCX, val;
                    lock; // lock always needed to make this op atomic
                    cmpxchg [RCX], RDX;
                }
            }
            else
            {
                asm pure nothrow @nogc
                {
                    mov RAX, val;
                    mov RAX, [RAX];
                }
            }
        }
        else static if( T.sizeof == long.sizeof*2 && has128BitCAS )
        {
            //////////////////////////////////////////////////////////////////
            // 16 Byte Load on a 64-Bit Processor
            //////////////////////////////////////////////////////////////////
            version(Win64){
                size_t[2] retVal;
                asm pure nothrow @nogc
                {
                    push RDI;
                    push RBX;
                    mov RDI, val;
                    mov RBX, 0;
                    mov RCX, 0;
                    mov RAX, 0;
                    mov RDX, 0;
                    lock; // lock always needed to make this op atomic
                    cmpxchg16b [RDI];
                    lea RDI, retVal;
                    mov [RDI], RAX;
                    mov 8[RDI], RDX;
                    pop RBX;
                    pop RDI;
                }
                return cast(typeof(return)) retVal;
            }else{
                asm pure nothrow @nogc
                {
                    push RDI;
                    push RBX;
                    mov RBX, 0;
                    mov RCX, 0;
                    mov RAX, 0;
                    mov RDX, 0;
                    mov RDI, val;
                    lock; // lock always needed to make this op atomic
                    cmpxchg16b [RDI];
                    pop RBX;
                    pop RDI;
                }
            }
        }
        else
        {
            static assert( false, "Invalid template type specified." );
        }
    }


    void atomicStore(MemoryOrder ms = MemoryOrder.seq, T, V1)( ref shared T val, V1 newval ) pure nothrow @nogc
        if( __traits( compiles, { val = newval; } ) )
    {
        static if( T.sizeof == byte.sizeof )
        {
            //////////////////////////////////////////////////////////////////
            // 1 Byte Store
            //////////////////////////////////////////////////////////////////

            static if( needsStoreBarrier!(ms) )
            {
                asm pure nothrow @nogc
                {
                    mov RAX, val;
                    mov DL, newval;
                    lock;
                    xchg [RAX], DL;
                }
            }
            else
            {
                asm pure nothrow @nogc
                {
                    mov RAX, val;
                    mov DL, newval;
                    mov [RAX], DL;
                }
            }
        }
        else static if( T.sizeof == short.sizeof )
        {
            //////////////////////////////////////////////////////////////////
            // 2 Byte Store
            //////////////////////////////////////////////////////////////////

            static if( needsStoreBarrier!(ms) )
            {
                asm pure nothrow @nogc
                {
                    mov RAX, val;
                    mov DX, newval;
                    lock;
                    xchg [RAX], DX;
                }
            }
            else
            {
                asm pure nothrow @nogc
                {
                    mov RAX, val;
                    mov DX, newval;
                    mov [RAX], DX;
                }
            }
        }
        else static if( T.sizeof == int.sizeof )
        {
            //////////////////////////////////////////////////////////////////
            // 4 Byte Store
            //////////////////////////////////////////////////////////////////

            static if( needsStoreBarrier!(ms) )
            {
                asm pure nothrow @nogc
                {
                    mov RAX, val;
                    mov EDX, newval;
                    lock;
                    xchg [RAX], EDX;
                }
            }
            else
            {
                asm pure nothrow @nogc
                {
                    mov RAX, val;
                    mov EDX, newval;
                    mov [RAX], EDX;
                }
            }
        }
        else static if( T.sizeof == long.sizeof && has64BitCAS )
        {
            //////////////////////////////////////////////////////////////////
            // 8 Byte Store on a 64-Bit Processor
            //////////////////////////////////////////////////////////////////

            static if( needsStoreBarrier!(ms) )
            {
                asm pure nothrow @nogc
                {
                    mov RAX, val;
                    mov RDX, newval;
                    lock;
                    xchg [RAX], RDX;
                }
            }
            else
            {
                asm pure nothrow @nogc
                {
                    mov RAX, val;
                    mov RDX, newval;
                    mov [RAX], RDX;
                }
            }
        }
        else static if( T.sizeof == long.sizeof*2 && has128BitCAS )
        {
            //////////////////////////////////////////////////////////////////
            // 16 Byte Store on a 64-Bit Processor
            //////////////////////////////////////////////////////////////////
            version(Win64){
                asm pure nothrow @nogc
                {
                    push RDI;
                    push RBX;
                    mov R9, val;
                    mov R10, newval;

                    mov RDI, R10;
                    mov RBX, [RDI];
                    mov RCX, 8[RDI];

                    mov RDI, R9;
                    mov RAX, [RDI];
                    mov RDX, 8[RDI];

                    L1: lock; // lock always needed to make this op atomic
                    cmpxchg16b [RDI];
                    jne L1;
                    pop RBX;
                    pop RDI;
                }
            }else{
                asm pure nothrow @nogc
                {
                    push RDI;
                    push RBX;
                    lea RDI, newval;
                    mov RBX, [RDI];
                    mov RCX, 8[RDI];
                    mov RDI, val;
                    mov RAX, [RDI];
                    mov RDX, 8[RDI];
                    L1: lock; // lock always needed to make this op atomic
                    cmpxchg16b [RDI];
                    jne L1;
                    pop RBX;
                    pop RDI;
                }
            }
        }
        else
        {
            static assert( false, "Invalid template type specified." );
        }
    }


    void atomicFence() nothrow @nogc
    {
        // SSE2 is always present in 64-bit x86 chips.
        asm nothrow @nogc
        {
            naked;

            mfence;
            ret;
        }
    }
}

// This is an ABI adapter that works on all architectures.  It type puns
// floats and doubles to ints and longs, atomically loads them, then puns
// them back.  This is necessary so that they get returned in floating
// point instead of integer registers.
HeadUnshared!(T) atomicLoad(MemoryOrder ms = MemoryOrder.seq, T)( ref const shared T val ) pure nothrow @nogc
if(__traits(isFloating, T))
{
    static if(T.sizeof == int.sizeof)
    {
        static assert(is(T : float));
        auto ptr = cast(const shared int*) &val;
        auto asInt = atomicLoad!(ms)(*ptr);
        return *(cast(typeof(return)*) &asInt);
    }
    else static if(T.sizeof == long.sizeof)
    {
        static assert(is(T : double));
        auto ptr = cast(const shared long*) &val;
        auto asLong = atomicLoad!(ms)(*ptr);
        return *(cast(typeof(return)*) &asLong);
    }
    else
    {
        static assert(0, "Cannot atomically load 80-bit reals.");
    }
}

////////////////////////////////////////////////////////////////////////////////
// Unit Tests
////////////////////////////////////////////////////////////////////////////////


version( unittest )
{
    void testCAS(T)( T val ) pure nothrow
    in
    {
        assert(val !is T.init);
    }
    body
    {
        T         base;
        shared(T) atom;

        assert( base !is val, T.stringof );
        assert( atom is base, T.stringof );

        assert( cas( &atom, base, val ), T.stringof );
        assert( atom is val, T.stringof );
        assert( !cas( &atom, base, base ), T.stringof );
        assert( atom is val, T.stringof );
    }

    void testLoadStore(MemoryOrder ms = MemoryOrder.seq, T)( T val = T.init + 1 ) pure nothrow
    {
        T         base = cast(T) 0;
        shared(T) atom = cast(T) 0;

        assert( base !is val );
        assert( atom is base );
        atomicStore!(ms)( atom, val );
        base = atomicLoad!(ms)( atom );

        assert( base is val, T.stringof );
        assert( atom is val );
    }


    void testType(T)( T val = T.init + 1 ) pure nothrow
    {
        testCAS!(T)( val );
        testLoadStore!(MemoryOrder.seq, T)( val );
        testLoadStore!(MemoryOrder.raw, T)( val );
    }


    //@@@BUG@@@ http://d.puremagic.com/issues/show_bug.cgi?id=8081
    /+pure nothrow+/ unittest
    {
        testType!(bool)();

        testType!(byte)();
        testType!(ubyte)();

        testType!(short)();
        testType!(ushort)();

        testType!(int)();
        testType!(uint)();

        testType!(shared int*)();

        static class Klass {}
        testCAS!(shared Klass)( new shared(Klass) );

        testType!(float)(1.0f);
        testType!(double)(1.0);

        static if( has64BitCAS )
        {
            testType!(long)();
            testType!(ulong)();
        }

        static if (has128BitCAS)
        {
            struct DoubleValue
            {
                long value1;
                long value2;
            }

            align(16) shared DoubleValue a;
            atomicStore(a, DoubleValue(1,2));
            assert(a.value1 == 1 && a.value2 ==2);

            while(!cas(&a, DoubleValue(1,2), DoubleValue(3,4))){}
            assert(a.value1 == 3 && a.value2 ==4);

            align(16) DoubleValue b = atomicLoad(a);
            assert(b.value1 == 3 && b.value2 ==4);
        }

        version (D_LP64)
        {
            enum hasDWCAS = has128BitCAS;
        }
        else
        {
            enum hasDWCAS = has64BitCAS;
        }

        static if (hasDWCAS)
        {
            static struct List { size_t gen; List* next; }
            shared(List) head;
            assert(cas(&head, shared(List)(0, null), shared(List)(1, cast(List*)1)));
            assert(head.gen == 1);
            assert(cast(size_t)head.next == 1);
        }

        shared(size_t) i;

        atomicOp!"+="( i, cast(size_t) 1 );
        assert( i == 1 );

        atomicOp!"-="( i, cast(size_t) 1 );
        assert( i == 0 );

        shared float f = 0;
        atomicOp!"+="( f, 1 );
        assert( f == 1 );

        shared double d = 0;
        atomicOp!"+="( d, 1 );
        assert( d == 1 );
    }

    //@@@BUG@@@ http://d.puremagic.com/issues/show_bug.cgi?id=8081
    /+pure nothrow+/ unittest
    {
        static struct S { int val; }
        auto s = shared(S)(1);

        shared(S*) ptr;

        // head unshared
        shared(S)* ifThis = null;
        shared(S)* writeThis = &s;
        assert(ptr is null);
        assert(cas(&ptr, ifThis, writeThis));
        assert(ptr is writeThis);

        // head shared
        shared(S*) ifThis2 = writeThis;
        shared(S*) writeThis2 = null;
        assert(cas(&ptr, ifThis2, writeThis2));
        assert(ptr is null);

        // head unshared target doesn't want atomic CAS
        shared(S)* ptr2;
        static assert(!__traits(compiles, cas(&ptr2, ifThis, writeThis)));
        static assert(!__traits(compiles, cas(&ptr2, ifThis2, writeThis2)));
    }

    unittest
    {
        import core.thread;

        // Use heap memory to ensure an optimizing
        // compiler doesn't put things in registers.
        uint* x = new uint();
        bool* f = new bool();
        uint* r = new uint();

        auto thr = new Thread(()
        {
            while (!*f)
            {
                atomicFence();
            }

            atomicFence();

            *r = *x;
        });

        thr.start();

        *x = 42;

        atomicFence();

        *f = true;

        atomicFence();

        thr.join();

        assert(*r == 42);
    }

    // === atomicFetchAdd and atomicFetchSub operations ====
    unittest
    {
        shared ubyte u8 = 1;
        shared ushort u16 = 2;
        shared uint u32 = 3;
        shared byte i8 = 5;
        shared short i16 = 6;
        shared int i32 = 7;

        assert(atomicOp!"+="(u8, 8) == 9);
        assert(atomicOp!"+="(u16, 8) == 10);
        assert(atomicOp!"+="(u32, 8) == 11);
        assert(atomicOp!"+="(i8, 8) == 13);
        assert(atomicOp!"+="(i16, 8) == 14);
        assert(atomicOp!"+="(i32, 8) == 15);
        version( AsmX86_64 )
        {
            shared ulong u64 = 4;
            shared long i64 = 8;
            assert(atomicOp!"+="(u64, 8) == 12);
            assert(atomicOp!"+="(i64, 8) == 16);
        }
    }

    unittest
    {
        shared ubyte u8 = 1;
        shared ushort u16 = 2;
        shared uint u32 = 3;
        shared byte i8 = 5;
        shared short i16 = 6;
        shared int i32 = 7;

        assert(atomicOp!"-="(u8, 1) == 0);
        assert(atomicOp!"-="(u16, 1) == 1);
        assert(atomicOp!"-="(u32, 1) == 2);
        assert(atomicOp!"-="(i8, 1) == 4);
        assert(atomicOp!"-="(i16, 1) == 5);
        assert(atomicOp!"-="(i32, 1) == 6);
        version( AsmX86_64 )
        {
            shared ulong u64 = 4;
            shared long i64 = 8;
            assert(atomicOp!"-="(u64, 1) == 3);
            assert(atomicOp!"-="(i64, 1) == 7);
        }
    }
}<|MERGE_RESOLUTION|>--- conflicted
+++ resolved
@@ -22,6 +22,7 @@
        // Don't enabled 128BitCAS because of a codegen problem (optimizer
        // generates a bad opcode that shows up in unittest).  Not sure if this
        // is arm64 along with iOS or LLVM 3.6.1 only.
+       // TODO: figure out why
        version(AArch64) version = iOS_AArch64_Workaround;
 
        // TODO: revisit these to figure out why different
@@ -35,17 +36,10 @@
     else
     enum has64BitCAS = true;
 
-<<<<<<< HEAD
-    // Enable 128bit CAS for all 64bit platforms.
-    // Do not enable for LLVM 3.4 or earlier: the
-    // code generator cannot handle type i128 for
-    // atomic instructions.
+    // Enable 128bit CAS on 64bit platforms if supported.
     version(iOS_AArch64_Workaround)
         enum has128BitCAS = false;
     else
-=======
-    // Enable 128bit CAS on 64bit platforms if supported.
->>>>>>> 571b0024
     version(D_LP64)
     {
         version (PPC64)
