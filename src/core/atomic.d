--- conflicted
+++ resolved
@@ -39,21 +39,10 @@
     // Do not enable for LLVM 3.4 or earlier: the
     // code generator cannot handle type i128 for
     // atomic instructions.
-<<<<<<< HEAD
+    version(iOS_AArch64_Workaround)
+        enum has128BitCAS = false;
+    else
     version(D_LP64)
-=======
-    version(LDC_LLVM_304)
-        enum has128BitCAS = false;
-    else version(LDC_LLVM_303)
-        enum has128BitCAS = false;
-    else version(LDC_LLVM_302)
-        enum has128BitCAS = false;
-    else version(LDC_LLVM_301)
-        enum has128BitCAS = false;
-    else version(iOS_AArch64_Workaround)
-        enum has128BitCAS = false;
-    else version(D_LP64)
->>>>>>> 0382bcf1
         enum has128BitCAS = true;
     else
         enum has128BitCAS = false;
