//Written in the D programming language

/++
    Module containing core time functionality, such as $(LREF Duration) (which
    represents a duration of time) or $(LREF MonoTime) (which represents a
    timestamp of the system's monotonic clock).

    Various functions take a string (or strings) to represent a unit of time
    (e.g. $(D convert!("days", "hours")(numDays))). The valid strings to use
    with such functions are "years", "months", "weeks", "days", "hours",
    "minutes", "seconds", "msecs" (milliseconds), "usecs" (microseconds),
    "hnsecs" (hecto-nanoseconds - i.e. 100 ns) or some subset thereof. There
    are a few functions that also allow "nsecs", but very little actually
    has precision greater than hnsecs.

    $(BOOKTABLE Cheat Sheet,
    $(TR $(TH Symbol) $(TH Description))
    $(LEADINGROW Types)
    $(TR $(TDNW $(LREF Duration)) $(TD Represents a duration of time of weeks
    or less (kept internally as hnsecs). (e.g. 22 days or 700 seconds).))
    $(TR $(TDNW $(LREF TickDuration)) $(TD Represents a duration of time in
    system clock ticks, using the highest precision that the system provides.))
    $(TR $(TDNW $(LREF MonoTime)) $(TD Represents a monotonic timestamp in
    system clock ticks, using the highest precision that the system provides.))
    $(TR $(TDNW $(LREF FracSec)) $(TD Represents fractional seconds
    (portions of time smaller than a second).))
    $(LEADINGROW Functions)
    $(TR $(TDNW $(LREF convert)) $(TD Generic way of converting between two time
    units.))
    $(TR $(TDNW $(LREF dur)) $(TD Allows constructing a $(LREF Duration) from
    the given time units with the given length.))
    $(TR $(TDNW $(LREF weeks)$(NBSP)$(LREF days)$(NBSP)$(LREF hours)$(BR)
    $(LREF minutes)$(NBSP)$(LREF seconds)$(NBSP)$(LREF msecs)$(BR)
    $(LREF usecs)$(NBSP)$(LREF hnsecs)$(NBSP)$(LREF nsecs))
    $(TD Convenience aliases for $(LREF dur).))
    $(TR $(TDNW $(LREF abs)) $(TD Returns the absolute value of a duration.))
    )

    $(BOOKTABLE Conversions,
    $(TR $(TH )
     $(TH From $(LREF Duration))
     $(TH From $(LREF TickDuration))
     $(TH From $(LREF FracSec))
     $(TH From units)
    )
    $(TR $(TD $(B To $(LREF Duration)))
     $(TD -)
     $(TD $(D tickDuration.)$(SXREF conv, to)$(D !Duration()))
     $(TD -)
     $(TD $(D dur!"msecs"(5)) or $(D 5.msecs()))
    )
    $(TR $(TD $(B To $(LREF TickDuration)))
     $(TD $(D duration.)$(SXREF conv, to)$(D !TickDuration()))
     $(TD -)
     $(TD -)
     $(TD $(D TickDuration.from!"msecs"(msecs)))
    )
    $(TR $(TD $(B To $(LREF FracSec)))
     $(TD $(D duration.fracSec))
     $(TD -)
     $(TD -)
     $(TD $(D FracSec.from!"msecs"(msecs)))
    )
    $(TR $(TD $(B To units))
     $(TD $(D duration.total!"days"))
     $(TD $(D tickDuration.msecs))
     $(TD $(D fracSec.msecs))
     $(TD $(D convert!("days", "msecs")(msecs)))
    ))

    Copyright: Copyright 2010 - 2012
    License:   $(WEB www.boost.org/LICENSE_1_0.txt, Boost License 1.0).
    Authors:   Jonathan M Davis and Kato Shoichi
    Source:    $(DRUNTIMESRC core/_time.d)
    Macros:
    NBSP=&nbsp;
    SXREF=<a href="std_$1.html#$2">$(D $2)</a>
 +/
module core.time;

import core.exception;
import core.stdc.time;
import core.stdc.stdio;
import core.internal.traits : _Unqual = Unqual;

version(Windows)
{
import core.sys.windows.windows;
}
else version(Posix)
{
import core.sys.posix.time;
import core.sys.posix.sys.time;
}

//This probably should be moved somewhere else in druntime which
//is OSX-specific.
version(OSX)
{

public import core.sys.osx.mach.kern_return;

extern(C) nothrow @nogc
{

struct mach_timebase_info_data_t
{
    uint numer;
    uint denom;
}

alias mach_timebase_info_data_t* mach_timebase_info_t;

kern_return_t mach_timebase_info(mach_timebase_info_t);

ulong mach_absolute_time();

}

}

//To verify that an lvalue isn't required.
version(unittest) T copy(T)(T t)
{
    return t;
}


/++
    What type of clock to use with $(LREF MonoTime) / $(LREF MonoTimeImpl) or
    $(D std.datetime.Clock.currTime). They default to $(D ClockType.normal),
    and most programs do not need to ever deal with the others.

    The other $(D ClockType)s are provided so that other clocks provided by the
    underlying C, system calls can be used with $(LREF MonoTimeImpl) or
    $(D std.datetime.Clock.currTime) without having to use the C API directly.

    In the case of the monotonic time, $(LREF MonoTimeImpl) is templatized on
    $(D ClockType), whereas with $(D std.datetime.Clock.currTime), its a runtime
    argument, since in the case of the monotonic time, the type of the clock
    affects the resolution of a $(LREF MonoTimeImpl) object, whereas with
    $(XREF datetime, SysTime), its resolution is always hecto-nanoseconds
    regardless of the source of the time.

    $(D ClockType.normal), $(D ClockType.coarse), and $(D ClockType.precise)
    work with both $(D Clock.currTime) and $(LREF MonoTimeImpl).
    $(D ClockType.second) only works with $(D Clock.currTime). The others only
    work with $(LREF MonoTimeImpl).
  +/
version(CoreDdoc) enum ClockType
{
    /++
        Use the normal clock.
      +/
    normal = 0,

    /++
        $(BLUE Linux-Only)

        Uses $(D CLOCK_MONOTONIC_BOOTTIME).
      +/
    bootTime = 1,

    /++
        Use the coarse clock, not the normal one (e.g. on Linux, that would be
        $(D CLOCK_REALTIME_COARSE) instead of $(D CLOCK_REALTIME) for
        $(D clock_gettime) if a function is using the realtime clock). It's
        generally faster to get the time with the coarse clock than the normal
        clock, but it's less precise (e.g. 1 msec instead of 1 usec or 1 nsec).
        Howeover, it $(I is) guaranteed to still have sub-second precision
        (just not as high as with $(D ClockType.normal)).

        On systems which do not support a coarser clock,
        $(D MonoTimeImpl!(ClockType.coarse)) will internally use the same clock
        as $(D Monotime) does, and $(D Clock.currTime!(ClockType.coarse)) will
        use the same clock as $(D Clock.currTime). This is because the coarse
        clock is doing the same thing as the normal clock (just at lower
        precision), whereas some of the other clock types
        (e.g. $(D ClockType.processCPUTime)) mean something fundamentally
        different. So, treating those as $(D ClockType.normal) on systems where
        they weren't natively supported would give misleading results.

        Most programs should not use the coarse clock, exactly because it's
        less precise, and most programs don't need to get the time often
        enough to care, but for those rare programs that need to get the time
        extremely frequently (e.g. hundreds of thousands of times a second) but
        don't care about high precision, the coarse clock might be appropriate.

        Currently, only Linux and FreeBSD support a coarser clock, and on other
        platforms, it's treated as $(D ClockType.normal).
      +/
    coarse = 2,

    /++
        Uses a more precise clock than the normal one (which is already very
        precise), but it takes longer to get the time. Similarly to
        $(D ClockType.coarse), if it's used on a system that does not support a
        more precise clock than the normal one, it's treated as equivalent to
        $(D ClockType.normal).

        Currently, only FreeBSD supports a more precise clock, where it uses
        $(D CLOCK_MONOTONIC_PRECISE) for the monotonic time and
        $(D CLOCK_REALTIME_PRECISE) for the wall clock time.
      +/
    precise = 3,

    /++
        $(BLUE Linux-Only)

        Uses $(D CLOCK_PROCESS_CPUTIME_ID).
      +/
    processCPUTime = 4,

    /++
        $(BLUE Linux-Only)

        Uses $(D CLOCK_MONOTONIC_RAW).
      +/
    raw = 5,

    /++
        Uses a clock that has a precision of one second (contrast to the coarse
        clock, which has sub-second precision like the normal clock does).

        FreeBSD is the only system which specifically has a clock set up for
        this (it has $(D CLOCK_SECOND) to use with $(D clock_gettime) which
        takes advantage of an in-kernel cached value), but on other systems, the
        fastest function available will be used, and the resulting $(D SysTime)
        will be rounded down to the second if the clock that was used gave the
        time at a more precise resolution. So, it's guaranteed that the time
        will be given at a precision of one second and it's likely the case that
        will be faster than $(D ClockType.normal), since there tend to be
        several options on a system to get the time at low resolutions, and they
        tend to be faster than getting the time at high resolutions.

        So, the primary difference between $(D ClockType.coarse) and
        $(D ClockType.second) is that $(D ClockType.coarse) sacrifices some
        precision in order to get speed but is still fairly precise, whereas
        $(D ClockType.second) tries to be as fast as possible at the expense of
        all sub-second precision.
      +/
    second = 6,

    /++
        $(BLUE Linux-Only)

        Uses $(D CLOCK_THREAD_CPUTIME_ID).
      +/
    threadCPUTime = 7,

    /++
        $(BLUE FreeBSD-Only)

        Uses $(D CLOCK_UPTIME).
      +/
    uptime = 8,

    /++
        $(BLUE FreeBSD-Only)

        Uses $(D CLOCK_UPTIME_FAST).
      +/
    uptimeCoarse = 9,

    /++
        $(BLUE FreeBSD-Only)

        Uses $(D CLOCK_UPTIME_PRECISE).
      +/
    uptimePrecise = 10,
}
else version(Windows) enum ClockType
{
    normal = 0,
    coarse = 2,
    precise = 3,
    second = 6,
}
else version(OSX) enum ClockType
{
    normal = 0,
    coarse = 2,
    precise = 3,
    second = 6,
}
else version(linux) enum ClockType
{
    normal = 0,
    bootTime = 1,
    coarse = 2,
    precise = 3,
    processCPUTime = 4,
    raw = 5,
    second = 6,
    threadCPUTime = 7,
}
else version(FreeBSD) enum ClockType
{
    normal = 0,
    coarse = 2,
    precise = 3,
    second = 6,
    uptime = 8,
    uptimeCoarse = 9,
    uptimePrecise = 10,
}
else
{
    // It needs to be decided (and implemented in an appropriate version branch
    // here) which clock types new platforms are going to support. At minimum,
    // the ones _not_ marked with $(D Blue Foo-Only) should be supported.
    static assert(0, "What are the clock types supported by this system?");
}

// private, used to translate clock type to proper argument to clock_xxx
// functions on posix systems
version(CoreDdoc)
    private int _posixClock(ClockType clockType) { return 0; }
else
version(Posix)
{
    private auto _posixClock(ClockType clockType)
    {
        version(linux)
        {
            import core.sys.linux.time;
            with(ClockType) final switch(clockType)
            {
            case bootTime: return CLOCK_BOOTTIME;
            case coarse: return CLOCK_MONOTONIC_COARSE;
            case normal: return CLOCK_MONOTONIC;
            case precise: return CLOCK_MONOTONIC;
            case processCPUTime: return CLOCK_PROCESS_CPUTIME_ID;
            case raw: return CLOCK_MONOTONIC_RAW;
            case threadCPUTime: return CLOCK_THREAD_CPUTIME_ID;
            case second: assert(0);
            }
        }
        else version(FreeBSD)
        {
            import core.sys.freebsd.time;
            with(ClockType) final switch(clockType)
            {
            case coarse: return CLOCK_MONOTONIC_FAST;
            case normal: return CLOCK_MONOTONIC;
            case precise: return CLOCK_MONOTONIC_PRECISE;
            case uptime: return CLOCK_UPTIME;
            case uptimeCoarse: return CLOCK_UPTIME_FAST;
            case uptimePrecise: return CLOCK_UPTIME_PRECISE;
            case second: assert(0);
            }
        }
        else
            // It needs to be decided (and implemented in an appropriate
            // version branch here) which clock types new platforms are going
            // to support. Also, ClockType's documentation should be updated to
            // mention it if a new platform uses anything that's not supported
            // on all platforms..
            assert(0, "What are the monotonic clock types supported by this system?");
    }
}

unittest
{
    // Make sure that the values are the same across platforms.
    static if(is(typeof(ClockType.normal)))         static assert(ClockType.normal == 0);
    static if(is(typeof(ClockType.bootTime)))       static assert(ClockType.bootTime == 1);
    static if(is(typeof(ClockType.coarse)))         static assert(ClockType.coarse == 2);
    static if(is(typeof(ClockType.precise)))        static assert(ClockType.precise == 3);
    static if(is(typeof(ClockType.processCPUTime))) static assert(ClockType.processCPUTime == 4);
    static if(is(typeof(ClockType.raw)))            static assert(ClockType.raw == 5);
    static if(is(typeof(ClockType.second)))         static assert(ClockType.second == 6);
    static if(is(typeof(ClockType.threadCPUTime)))  static assert(ClockType.threadCPUTime == 7);
    static if(is(typeof(ClockType.uptime)))         static assert(ClockType.uptime == 8);
    static if(is(typeof(ClockType.uptimeCoarse)))   static assert(ClockType.uptimeCoarse == 9);
    static if(is(typeof(ClockType.uptimePrecise)))  static assert(ClockType.uptimePrecise == 10);
}


/++
    Represents a duration of time of weeks or less (kept internally as hnsecs).
    (e.g. 22 days or 700 seconds).

    It is used when representing a duration of time - such as how long to
    sleep with $(CXREF thread, Thread.sleep).

    In std.datetime, it is also used as the result of various arithmetic
    operations on time points.

    Use the $(LREF dur) function or one of its non-generic aliases to create
    $(D Duration)s.

    It's not possible to create a Duration of months or years, because the
    variable number of days in a month or year makes it impossible to convert
    between months or years and smaller units without a specific date. So,
    nothing uses $(D Duration)s when dealing with months or years. Rather,
    functions specific to months and years are defined. For instance,
    $(XREF datetime, Date) has $(D add!"years") and $(D add!"months") for adding
    years and months rather than creating a Duration of years or months and
    adding that to a $(XREF datetime, Date). But Duration is used when dealing
    with weeks or smaller.

    Examples:
--------------------
assert(dur!"days"(12) == dur!"hnsecs"(10_368_000_000_000L));
assert(dur!"hnsecs"(27) == dur!"hnsecs"(27));
assert(std.datetime.Date(2010, 9, 7) + dur!"days"(5) ==
       std.datetime.Date(2010, 9, 12));

assert(days(-12) == dur!"hnsecs"(-10_368_000_000_000L));
assert(hnsecs(-27) == dur!"hnsecs"(-27));
assert(std.datetime.Date(2010, 9, 7) - std.datetime.Date(2010, 10, 3) ==
       days(-26));
--------------------
 +/
struct Duration
{
@safe pure:

public:

    /++
        A $(D Duration) of $(D 0). It's shorter than doing something like
        $(D dur!"seconds"(0)) and more explicit than $(D Duration.init).
      +/
    static @property nothrow @nogc Duration zero() { return Duration(0); }

    /++
        Largest $(D Duration) possible.
      +/
    static @property nothrow @nogc Duration max() { return Duration(long.max); }

    /++
        Most negative $(D Duration) possible.
      +/
    static @property nothrow @nogc Duration min() { return Duration(long.min); }

    unittest
    {
        assert(zero == dur!"seconds"(0));
        assert(Duration.max == Duration(long.max));
        assert(Duration.min == Duration(long.min));
        assert(Duration.min < Duration.zero);
        assert(Duration.zero < Duration.max);
        assert(Duration.min < Duration.max);
        assert(Duration.min - dur!"hnsecs"(1) == Duration.max);
        assert(Duration.max + dur!"hnsecs"(1) == Duration.min);
    }


    /++
        Compares this $(D Duration) with the given $(D Duration).

        Returns:
            $(TABLE
            $(TR $(TD this &lt; rhs) $(TD &lt; 0))
            $(TR $(TD this == rhs) $(TD 0))
            $(TR $(TD this &gt; rhs) $(TD &gt; 0))
            )
     +/
    int opCmp(Duration rhs) const nothrow @nogc
    {
        if(_hnsecs < rhs._hnsecs)
            return -1;
        if(_hnsecs > rhs._hnsecs)
            return 1;

        return 0;
    }

    unittest
    {
        foreach(T; _TypeTuple!(Duration, const Duration, immutable Duration))
        {
            foreach(U; _TypeTuple!(Duration, const Duration, immutable Duration))
            {
                T t = 42;
                U u = t;
                assert(t == u);
                assert(copy(t) == u);
                assert(t == copy(u));
            }
        }

        foreach(D; _TypeTuple!(Duration, const Duration, immutable Duration))
        {
            foreach(E; _TypeTuple!(Duration, const Duration, immutable Duration))
            {
                assert((cast(D)Duration(12)).opCmp(cast(E)Duration(12)) == 0);
                assert((cast(D)Duration(-12)).opCmp(cast(E)Duration(-12)) == 0);

                assert((cast(D)Duration(10)).opCmp(cast(E)Duration(12)) < 0);
                assert((cast(D)Duration(-12)).opCmp(cast(E)Duration(12)) < 0);

                assert((cast(D)Duration(12)).opCmp(cast(E)Duration(10)) > 0);
                assert((cast(D)Duration(12)).opCmp(cast(E)Duration(-12)) > 0);

                assert(copy(cast(D)Duration(12)).opCmp(cast(E)Duration(12)) == 0);
                assert(copy(cast(D)Duration(-12)).opCmp(cast(E)Duration(-12)) == 0);

                assert(copy(cast(D)Duration(10)).opCmp(cast(E)Duration(12)) < 0);
                assert(copy(cast(D)Duration(-12)).opCmp(cast(E)Duration(12)) < 0);

                assert(copy(cast(D)Duration(12)).opCmp(cast(E)Duration(10)) > 0);
                assert(copy(cast(D)Duration(12)).opCmp(cast(E)Duration(-12)) > 0);

                assert((cast(D)Duration(12)).opCmp(copy(cast(E)Duration(12))) == 0);
                assert((cast(D)Duration(-12)).opCmp(copy(cast(E)Duration(-12))) == 0);

                assert((cast(D)Duration(10)).opCmp(copy(cast(E)Duration(12))) < 0);
                assert((cast(D)Duration(-12)).opCmp(copy(cast(E)Duration(12))) < 0);

                assert((cast(D)Duration(12)).opCmp(copy(cast(E)Duration(10))) > 0);
                assert((cast(D)Duration(12)).opCmp(copy(cast(E)Duration(-12))) > 0);
            }
        }
    }


    /++
        Adds or subtracts two durations.

        The legal types of arithmetic for $(D Duration) using this operator are

        $(TABLE
        $(TR $(TD Duration) $(TD +) $(TD Duration) $(TD -->) $(TD Duration))
        $(TR $(TD Duration) $(TD -) $(TD Duration) $(TD -->) $(TD Duration))
        $(TR $(TD Duration) $(TD +) $(TD TickDuration) $(TD -->) $(TD Duration))
        $(TR $(TD Duration) $(TD -) $(TD TickDuration) $(TD -->) $(TD Duration))
        )

        Params:
            rhs = The duration to add to or subtract from this $(D Duration).
      +/
    Duration opBinary(string op, D)(D rhs) const nothrow @nogc
        if((op == "+" || op == "-") &&
           (is(_Unqual!D == Duration) ||
            is(_Unqual!D == TickDuration)))
    {
        static if(is(_Unqual!D == Duration))
            return Duration(mixin("_hnsecs " ~ op ~ " rhs._hnsecs"));
        else if(is(_Unqual!D == TickDuration))
            return Duration(mixin("_hnsecs " ~ op ~ " rhs.hnsecs"));
    }

    unittest
    {
        foreach(D; _TypeTuple!(Duration, const Duration, immutable Duration))
        {
            foreach(E; _TypeTuple!(Duration, const Duration, immutable Duration))
            {
                assert((cast(D)Duration(5)) + (cast(E)Duration(7)) == Duration(12));
                assert((cast(D)Duration(5)) - (cast(E)Duration(7)) == Duration(-2));
                assert((cast(D)Duration(7)) + (cast(E)Duration(5)) == Duration(12));
                assert((cast(D)Duration(7)) - (cast(E)Duration(5)) == Duration(2));

                assert((cast(D)Duration(5)) + (cast(E)Duration(-7)) == Duration(-2));
                assert((cast(D)Duration(5)) - (cast(E)Duration(-7)) == Duration(12));
                assert((cast(D)Duration(7)) + (cast(E)Duration(-5)) == Duration(2));
                assert((cast(D)Duration(7)) - (cast(E)Duration(-5)) == Duration(12));

                assert((cast(D)Duration(-5)) + (cast(E)Duration(7)) == Duration(2));
                assert((cast(D)Duration(-5)) - (cast(E)Duration(7)) == Duration(-12));
                assert((cast(D)Duration(-7)) + (cast(E)Duration(5)) == Duration(-2));
                assert((cast(D)Duration(-7)) - (cast(E)Duration(5)) == Duration(-12));

                assert((cast(D)Duration(-5)) + (cast(E)Duration(-7)) == Duration(-12));
                assert((cast(D)Duration(-5)) - (cast(E)Duration(-7)) == Duration(2));
                assert((cast(D)Duration(-7)) + (cast(E)Duration(-5)) == Duration(-12));
                assert((cast(D)Duration(-7)) - (cast(E)Duration(-5)) == Duration(-2));
            }

            foreach(T; _TypeTuple!(TickDuration, const TickDuration, immutable TickDuration))
            {
                assertApprox((cast(D)Duration(5)) + cast(T)TickDuration.from!"usecs"(7), Duration(70), Duration(80));
                assertApprox((cast(D)Duration(5)) - cast(T)TickDuration.from!"usecs"(7), Duration(-70), Duration(-60));
                assertApprox((cast(D)Duration(7)) + cast(T)TickDuration.from!"usecs"(5), Duration(52), Duration(62));
                assertApprox((cast(D)Duration(7)) - cast(T)TickDuration.from!"usecs"(5), Duration(-48), Duration(-38));

                assertApprox((cast(D)Duration(5)) + cast(T)TickDuration.from!"usecs"(-7), Duration(-70), Duration(-60));
                assertApprox((cast(D)Duration(5)) - cast(T)TickDuration.from!"usecs"(-7), Duration(70), Duration(80));
                assertApprox((cast(D)Duration(7)) + cast(T)TickDuration.from!"usecs"(-5), Duration(-48), Duration(-38));
                assertApprox((cast(D)Duration(7)) - cast(T)TickDuration.from!"usecs"(-5), Duration(52), Duration(62));

                assertApprox((cast(D)Duration(-5)) + cast(T)TickDuration.from!"usecs"(7), Duration(60), Duration(70));
                assertApprox((cast(D)Duration(-5)) - cast(T)TickDuration.from!"usecs"(7), Duration(-80), Duration(-70));
                assertApprox((cast(D)Duration(-7)) + cast(T)TickDuration.from!"usecs"(5), Duration(38), Duration(48));
                assertApprox((cast(D)Duration(-7)) - cast(T)TickDuration.from!"usecs"(5), Duration(-62), Duration(-52));

                assertApprox((cast(D)Duration(-5)) + cast(T)TickDuration.from!"usecs"(-7), Duration(-80), Duration(-70));
                assertApprox((cast(D)Duration(-5)) - cast(T)TickDuration.from!"usecs"(-7), Duration(60), Duration(70));
                assertApprox((cast(D)Duration(-7)) + cast(T)TickDuration.from!"usecs"(-5), Duration(-62), Duration(-52));
                assertApprox((cast(D)Duration(-7)) - cast(T)TickDuration.from!"usecs"(-5), Duration(38), Duration(48));
            }
        }
    }


    /++
        Adds or subtracts two durations.

        The legal types of arithmetic for $(D Duration) using this operator are

        $(TABLE
        $(TR $(TD TickDuration) $(TD +) $(TD Duration) $(TD -->) $(TD Duration))
        $(TR $(TD TickDuration) $(TD -) $(TD Duration) $(TD -->) $(TD Duration))
        )

        Params:
            lhs = The $(D TickDuration) to add to this $(D Duration) or to
                  subtract this $(D Duration) from.
      +/
    Duration opBinaryRight(string op, D)(D lhs) const nothrow @nogc
        if((op == "+" || op == "-") &&
            is(_Unqual!D == TickDuration))
    {
        return Duration(mixin("lhs.hnsecs " ~ op ~ " _hnsecs"));
    }

    unittest
    {
        foreach(D; _TypeTuple!(Duration, const Duration, immutable Duration))
        {
            foreach(T; _TypeTuple!(TickDuration, const TickDuration, immutable TickDuration))
            {
                assertApprox((cast(T)TickDuration.from!"usecs"(7)) + cast(D)Duration(5), Duration(70), Duration(80));
                assertApprox((cast(T)TickDuration.from!"usecs"(7)) - cast(D)Duration(5), Duration(60), Duration(70));
                assertApprox((cast(T)TickDuration.from!"usecs"(5)) + cast(D)Duration(7), Duration(52), Duration(62));
                assertApprox((cast(T)TickDuration.from!"usecs"(5)) - cast(D)Duration(7), Duration(38), Duration(48));

                assertApprox((cast(T)TickDuration.from!"usecs"(-7)) + cast(D)Duration(5), Duration(-70), Duration(-60));
                assertApprox((cast(T)TickDuration.from!"usecs"(-7)) - cast(D)Duration(5), Duration(-80), Duration(-70));
                assertApprox((cast(T)TickDuration.from!"usecs"(-5)) + cast(D)Duration(7), Duration(-48), Duration(-38));
                assertApprox((cast(T)TickDuration.from!"usecs"(-5)) - cast(D)Duration(7), Duration(-62), Duration(-52));

                assertApprox((cast(T)TickDuration.from!"usecs"(7)) + (cast(D)Duration(-5)), Duration(60), Duration(70));
                assertApprox((cast(T)TickDuration.from!"usecs"(7)) - (cast(D)Duration(-5)), Duration(70), Duration(80));
                assertApprox((cast(T)TickDuration.from!"usecs"(5)) + (cast(D)Duration(-7)), Duration(38), Duration(48));
                assertApprox((cast(T)TickDuration.from!"usecs"(5)) - (cast(D)Duration(-7)), Duration(52), Duration(62));

                assertApprox((cast(T)TickDuration.from!"usecs"(-7)) + cast(D)Duration(-5), Duration(-80), Duration(-70));
                assertApprox((cast(T)TickDuration.from!"usecs"(-7)) - cast(D)Duration(-5), Duration(-70), Duration(-60));
                assertApprox((cast(T)TickDuration.from!"usecs"(-5)) + cast(D)Duration(-7), Duration(-62), Duration(-52));
                assertApprox((cast(T)TickDuration.from!"usecs"(-5)) - cast(D)Duration(-7), Duration(-48), Duration(-38));
            }
        }
    }


    /++
        Adds or subtracts two durations as well as assigning the result to this
        $(D Duration).

        The legal types of arithmetic for $(D Duration) using this operator are

        $(TABLE
        $(TR $(TD Duration) $(TD +) $(TD Duration) $(TD -->) $(TD Duration))
        $(TR $(TD Duration) $(TD -) $(TD Duration) $(TD -->) $(TD Duration))
        $(TR $(TD Duration) $(TD +) $(TD TickDuration) $(TD -->) $(TD Duration))
        $(TR $(TD Duration) $(TD -) $(TD TickDuration) $(TD -->) $(TD Duration))
        )

        Params:
            rhs = The duration to add to or subtract from this $(D Duration).
      +/
    ref Duration opOpAssign(string op, D)(in D rhs) nothrow @nogc
        if((op == "+" || op == "-") &&
           (is(_Unqual!D == Duration) ||
            is(_Unqual!D == TickDuration)))
    {
        static if(is(_Unqual!D == Duration))
            mixin("_hnsecs " ~ op ~ "= rhs._hnsecs;");
        else if(is(_Unqual!D == TickDuration))
            mixin("_hnsecs " ~ op ~ "= rhs.hnsecs;");

        return this;
    }

    unittest
    {
        static void test1(string op, E)(Duration actual, in E rhs, Duration expected, size_t line = __LINE__)
        {
            if(mixin("actual " ~ op ~ " rhs") != expected)
                throw new AssertError("op failed", __FILE__, line);

            if(actual != expected)
                throw new AssertError("op assign failed", __FILE__, line);
        }

        static void test2(string op, E)
                         (Duration actual, in E rhs, Duration lower, Duration upper, size_t line = __LINE__)
        {
            assertApprox(mixin("actual " ~ op ~ " rhs"), lower, upper, "op failed", line);
            assertApprox(actual, lower, upper, "op assign failed", line);
        }

        foreach(E; _TypeTuple!(Duration, const Duration, immutable Duration))
        {
            test1!"+="(Duration(5), (cast(E)Duration(7)), Duration(12));
            test1!"-="(Duration(5), (cast(E)Duration(7)), Duration(-2));
            test1!"+="(Duration(7), (cast(E)Duration(5)), Duration(12));
            test1!"-="(Duration(7), (cast(E)Duration(5)), Duration(2));

            test1!"+="(Duration(5), (cast(E)Duration(-7)), Duration(-2));
            test1!"-="(Duration(5), (cast(E)Duration(-7)), Duration(12));
            test1!"+="(Duration(7), (cast(E)Duration(-5)), Duration(2));
            test1!"-="(Duration(7), (cast(E)Duration(-5)), Duration(12));

            test1!"+="(Duration(-5), (cast(E)Duration(7)), Duration(2));
            test1!"-="(Duration(-5), (cast(E)Duration(7)), Duration(-12));
            test1!"+="(Duration(-7), (cast(E)Duration(5)), Duration(-2));
            test1!"-="(Duration(-7), (cast(E)Duration(5)), Duration(-12));

            test1!"+="(Duration(-5), (cast(E)Duration(-7)), Duration(-12));
            test1!"-="(Duration(-5), (cast(E)Duration(-7)), Duration(2));
            test1!"+="(Duration(-7), (cast(E)Duration(-5)), Duration(-12));
            test1!"-="(Duration(-7), (cast(E)Duration(-5)), Duration(-2));
        }

        foreach(T; _TypeTuple!(TickDuration, const TickDuration, immutable TickDuration))
        {
            test2!"+="(Duration(5), cast(T)TickDuration.from!"usecs"(7), Duration(70), Duration(80));
            test2!"-="(Duration(5), cast(T)TickDuration.from!"usecs"(7), Duration(-70), Duration(-60));
            test2!"+="(Duration(7), cast(T)TickDuration.from!"usecs"(5), Duration(52), Duration(62));
            test2!"-="(Duration(7), cast(T)TickDuration.from!"usecs"(5), Duration(-48), Duration(-38));

            test2!"+="(Duration(5), cast(T)TickDuration.from!"usecs"(-7), Duration(-70), Duration(-60));
            test2!"-="(Duration(5), cast(T)TickDuration.from!"usecs"(-7), Duration(70), Duration(80));
            test2!"+="(Duration(7), cast(T)TickDuration.from!"usecs"(-5), Duration(-48), Duration(-38));
            test2!"-="(Duration(7), cast(T)TickDuration.from!"usecs"(-5), Duration(52), Duration(62));

            test2!"+="(Duration(-5), cast(T)TickDuration.from!"usecs"(7), Duration(60), Duration(70));
            test2!"-="(Duration(-5), cast(T)TickDuration.from!"usecs"(7), Duration(-80), Duration(-70));
            test2!"+="(Duration(-7), cast(T)TickDuration.from!"usecs"(5), Duration(38), Duration(48));
            test2!"-="(Duration(-7), cast(T)TickDuration.from!"usecs"(5), Duration(-62), Duration(-52));

            test2!"+="(Duration(-5), cast(T)TickDuration.from!"usecs"(-7), Duration(-80), Duration(-70));
            test2!"-="(Duration(-5), cast(T)TickDuration.from!"usecs"(-7), Duration(60), Duration(70));
            test2!"+="(Duration(-7), cast(T)TickDuration.from!"usecs"(-5), Duration(-62), Duration(-52));
            test2!"-="(Duration(-7), cast(T)TickDuration.from!"usecs"(-5), Duration(38), Duration(48));
        }

        foreach(D; _TypeTuple!(const Duration, immutable Duration))
        {
            foreach(E; _TypeTuple!(Duration, const Duration, immutable Duration,
                                   TickDuration, const TickDuration, immutable TickDuration))
            {
                D lhs = D(120);
                E rhs = E(120);
                static assert(!__traits(compiles, lhs += rhs), D.stringof ~ " " ~ E.stringof);
            }
        }
    }


    /++
        The legal types of arithmetic for $(D Duration) using this operator
        overload are

        $(TABLE
        $(TR $(TD Duration) $(TD *) $(TD long) $(TD -->) $(TD Duration))
        )

        Params:
            value = The value to multiply this $(D Duration) by.
      +/
    Duration opBinary(string op)(long value) const nothrow @nogc
        if(op == "*")
    {
        return Duration(_hnsecs * value);
    }

    unittest
    {
        foreach(D; _TypeTuple!(Duration, const Duration, immutable Duration))
        {
            assert((cast(D)Duration(5)) * 7 == Duration(35));
            assert((cast(D)Duration(7)) * 5 == Duration(35));

            assert((cast(D)Duration(5)) * -7 == Duration(-35));
            assert((cast(D)Duration(7)) * -5 == Duration(-35));

            assert((cast(D)Duration(-5)) * 7 == Duration(-35));
            assert((cast(D)Duration(-7)) * 5 == Duration(-35));

            assert((cast(D)Duration(-5)) * -7 == Duration(35));
            assert((cast(D)Duration(-7)) * -5 == Duration(35));

            assert((cast(D)Duration(5)) * 0 == Duration(0));
            assert((cast(D)Duration(-5)) * 0 == Duration(0));
        }
    }


    /++
        The legal types of arithmetic for $(D Duration) using this operator
        overload are

        $(TABLE
        $(TR $(TD Duration) $(TD *) $(TD long) $(TD -->) $(TD Duration))
        )

        Params:
            value = The value to multiply this $(D Duration) by.
      +/
    ref Duration opOpAssign(string op)(long value) nothrow @nogc
        if(op == "*")
    {
        _hnsecs *= value;

       return this;
    }

    unittest
    {
        static void test(D)(D actual, long value, Duration expected, size_t line = __LINE__)
        {
            if((actual *= value) != expected)
                throw new AssertError("op failed", __FILE__, line);

            if(actual != expected)
                throw new AssertError("op assign failed", __FILE__, line);
        }

        test(Duration(5), 7, Duration(35));
        test(Duration(7), 5, Duration(35));

        test(Duration(5), -7, Duration(-35));
        test(Duration(7), -5, Duration(-35));

        test(Duration(-5), 7, Duration(-35));
        test(Duration(-7), 5, Duration(-35));

        test(Duration(-5), -7, Duration(35));
        test(Duration(-7), -5, Duration(35));

        test(Duration(5), 0, Duration(0));
        test(Duration(-5), 0, Duration(0));

        const cdur = Duration(12);
        immutable idur = Duration(12);
        static assert(!__traits(compiles, cdur *= 12));
        static assert(!__traits(compiles, idur *= 12));
    }


    /++
        The legal types of arithmetic for $(D Duration) using this operator
        overload are

        $(TABLE
        $(TR $(TD Duration) $(TD /) $(TD long) $(TD -->) $(TD Duration))
        )

        Params:
            value = The value to divide from this duration.

        Throws:
            $(D TimeException) if an attempt to divide by $(D 0) is made.
      +/
    Duration opBinary(string op)(long value) const
        if(op == "/")
    {
        if(value == 0)
            throw new TimeException("Attempted division by 0.");

        return Duration(_hnsecs / value);
    }

    unittest
    {
        //Unfortunately, putting these inside of the foreach loop results in
        //linker errors regarding multiple definitions and the lambdas.
        _assertThrown!TimeException((){Duration(5) / 0;}());
        _assertThrown!TimeException((){Duration(-5) / 0;}());
        _assertThrown!TimeException((){(cast(const Duration)Duration(5)) / 0;}());
        _assertThrown!TimeException((){(cast(const Duration)Duration(-5)) / 0;}());
        _assertThrown!TimeException((){(cast(immutable Duration)Duration(5)) / 0;}());
        _assertThrown!TimeException((){(cast(immutable Duration)Duration(-5)) / 0;}());

        foreach(D; _TypeTuple!(Duration, const Duration, immutable Duration))
        {
            assert((cast(D)Duration(5)) / 7 == Duration(0));
            assert((cast(D)Duration(7)) / 5 == Duration(1));

            assert((cast(D)Duration(5)) / -7 == Duration(0));
            assert((cast(D)Duration(7)) / -5 == Duration(-1));

            assert((cast(D)Duration(-5)) / 7 == Duration(0));
            assert((cast(D)Duration(-7)) / 5 == Duration(-1));

            assert((cast(D)Duration(-5)) / -7 == Duration(0));
            assert((cast(D)Duration(-7)) / -5 == Duration(1));
        }
    }


    /++
        The legal types of arithmetic for $(D Duration) using this operator
        overload are

        $(TABLE
        $(TR $(TD Duration) $(TD /) $(TD long) $(TD -->) $(TD Duration))
        )

        Params:
            value = The value to divide from this $(D Duration).

        Throws:
            $(D TimeException) if an attempt to divide by $(D 0) is made.
      +/
    ref Duration opOpAssign(string op)(long value)
        if(op == "/")
    {
        if(value == 0)
            throw new TimeException("Attempted division by 0.");

        _hnsecs /= value;

        return this;
    }

    unittest
    {
        _assertThrown!TimeException((){Duration(5) /= 0;}());
        _assertThrown!TimeException((){Duration(-5) /= 0;}());

        static void test(Duration actual, long value, Duration expected, size_t line = __LINE__)
        {
            if((actual /= value) != expected)
                throw new AssertError("op failed", __FILE__, line);

            if(actual != expected)
                throw new AssertError("op assign failed", __FILE__, line);
        }

        test(Duration(5), 7, Duration(0));
        test(Duration(7), 5, Duration(1));

        test(Duration(5), -7, Duration(0));
        test(Duration(7), -5, Duration(-1));

        test(Duration(-5), 7, Duration(0));
        test(Duration(-7), 5, Duration(-1));

        test(Duration(-5), -7, Duration(0));
        test(Duration(-7), -5, Duration(1));

        const cdur = Duration(12);
        immutable idur = Duration(12);
        static assert(!__traits(compiles, cdur /= 12));
        static assert(!__traits(compiles, idur /= 12));
    }


    /++
        Multiplies an integral value and a $(D Duration).

        The legal types of arithmetic for $(D Duration) using this operator
        overload are

        $(TABLE
        $(TR $(TD long) $(TD *) $(TD Duration) $(TD -->) $(TD Duration))
        )

        Params:
            value = The number of units to multiply this $(D Duration) by.
      +/
    Duration opBinaryRight(string op)(long value) const nothrow @nogc
        if(op == "*")
    {
        return opBinary!op(value);
    }

    unittest
    {
        foreach(D; _TypeTuple!(Duration, const Duration, immutable Duration))
        {
            assert(5 * cast(D)Duration(7) == Duration(35));
            assert(7 * cast(D)Duration(5) == Duration(35));

            assert(5 * cast(D)Duration(-7) == Duration(-35));
            assert(7 * cast(D)Duration(-5) == Duration(-35));

            assert(-5 * cast(D)Duration(7) == Duration(-35));
            assert(-7 * cast(D)Duration(5) == Duration(-35));

            assert(-5 * cast(D)Duration(-7) == Duration(35));
            assert(-7 * cast(D)Duration(-5) == Duration(35));

            assert(0 * cast(D)Duration(-5) == Duration(0));
            assert(0 * cast(D)Duration(5) == Duration(0));
        }
    }


    /++
        Returns the negation of this $(D Duration).
      +/
    Duration opUnary(string op)() const nothrow @nogc
        if(op == "-")
    {
        return Duration(-_hnsecs);
    }

    unittest
    {
        foreach(D; _TypeTuple!(Duration, const Duration, immutable Duration))
        {
            assert(-(cast(D)Duration(7)) == Duration(-7));
            assert(-(cast(D)Duration(5)) == Duration(-5));
            assert(-(cast(D)Duration(-7)) == Duration(7));
            assert(-(cast(D)Duration(-5)) == Duration(5));
            assert(-(cast(D)Duration(0)) == Duration(0));
        }
    }


    /++
        Returns a $(LREF TickDuration) with the same number of hnsecs as this
        $(D Duration).
        Note that the conventional way to convert between $(D Duration) and
        $(D TickDuration) is using $(XREF conv, to), e.g.:
        $(D duration.to!TickDuration())
      +/
    TickDuration opCast(T)() const nothrow @nogc
        if(is(_Unqual!T == TickDuration))
    {
        return TickDuration.from!"hnsecs"(_hnsecs);
    }

    unittest
    {
        foreach(D; _TypeTuple!(Duration, const Duration, immutable Duration))
        {
            foreach(units; _TypeTuple!("seconds", "msecs", "usecs", "hnsecs"))
            {
                enum unitsPerSec = convert!("seconds", units)(1);

                if(TickDuration.ticksPerSec >= unitsPerSec)
                {
                    foreach(T; _TypeTuple!(TickDuration, const TickDuration, immutable TickDuration))
                    {
                        auto t = TickDuration.from!units(1);
                        assertApprox(cast(T)cast(D)dur!units(1), t - TickDuration(1), t + TickDuration(1), units);
                        t = TickDuration.from!units(2);
                        assertApprox(cast(T)cast(D)dur!units(2), t - TickDuration(1), t + TickDuration(1), units);
                    }
                }
                else
                {
                    auto t = TickDuration.from!units(1);
                    assert(t.to!(units, long)() == 0, units);
                    t = TickDuration.from!units(1_000_000);
                    assert(t.to!(units, long)() >= 900_000, units);
                    assert(t.to!(units, long)() <= 1_100_000, units);
                }
            }
        }
    }


    //Temporary hack until bug http://d.puremagic.com/issues/show_bug.cgi?id=5747 is fixed.
    Duration opCast(T)() const nothrow @nogc
        if(is(_Unqual!T == Duration))
    {
        return this;
    }


    /++
        Splits out the Duration into the given units.

        split takes the list of time units to split out as template arguments.
        The time unit strings must be given in decreasing order. How it returns
        the values for those units depends on the overload used.

        The overload which accepts function arguments takes integral types in
        the order that the time unit strings were given, and those integers are
        passed by $(D ref). split assigns the values for the units to each
        corresponding integer. Any integral type may be used, but no attempt is
        made to prevent integer overflow, so don't use small integral types in
        circumstances where the values for those units aren't likely to fit in
        an integral type that small.

        The overload with no arguments returns the values for the units in a
        struct with members whose names are the same as the given time unit
        strings. The members are all $(D long)s. This overload will also work
        with no time strings being given, in which case $(I all) of the time
        units from weeks through hnsecs will be provided (but no nsecs, since it
        would always be $(D 0)).

        For both overloads, the entire value of the Duration is split among the
        units (rather than splitting the Duration across all units and then only
        providing the values for the requested units), so if only one unit is
        given, the result is equivalent to $(LREF total).

        $(D "nsecs") is accepted by split, but $(D "years") and $(D "months")
        are not.

        For negative durations, all of the split values will be negative.
      +/
    template split(units...)
        if(allAreAcceptedUnits!("weeks", "days", "hours", "minutes", "seconds",
                                "msecs", "usecs", "hnsecs", "nsecs")(units) &&
           unitsAreInDescendingOrder(units))
    {
        /++ Ditto +/
        void split(Args...)(out Args args) const nothrow @nogc
            if(units.length != 0 && args.length == units.length && allAreMutableIntegralTypes!Args)
        {
            long hnsecs = _hnsecs;
            foreach(i, unit; units)
            {
                static if(unit == "nsecs")
                    args[i] = cast(typeof(args[i]))convert!("hnsecs", "nsecs")(hnsecs);
                else
                    args[i] = cast(typeof(args[i]))splitUnitsFromHNSecs!unit(hnsecs);
            }
        }

        /++ Ditto +/
        auto split() const nothrow @nogc
        {
            static if(units.length == 0)
                return split!("weeks", "days", "hours", "minutes", "seconds", "msecs", "usecs", "hnsecs")();
            else
            {
                static string genMemberDecls()
                {
                    string retval;
                    foreach(unit; units)
                    {
                        retval ~= "long ";
                        retval ~= unit;
                        retval ~= "; ";
                    }
                    return retval;
                }

                static struct SplitUnits
                {
                    mixin(genMemberDecls());
                }

                static string genSplitCall()
                {
                    auto retval = "split(";
                    foreach(i, unit; units)
                    {
                        retval ~= "su.";
                        retval ~= unit;
                        if(i < units.length - 1)
                            retval ~= ", ";
                        else
                            retval ~= ");";
                    }
                    return retval;
                }

                SplitUnits su = void;
                mixin(genSplitCall());
                return su;
            }
        }

        /+
            Whether all of the given arguments are integral types.
          +/
        private template allAreMutableIntegralTypes(Args...)
        {
            static if(Args.length == 0)
                enum allAreMutableIntegralTypes = true;
            else static if(!is(Args[0] == long) &&
                           !is(Args[0] == int) &&
                           !is(Args[0] == short) &&
                           !is(Args[0] == byte) &&
                           !is(Args[0] == ulong) &&
                           !is(Args[0] == uint) &&
                           !is(Args[0] == ushort) &&
                           !is(Args[0] == ubyte))
            {
                enum allAreMutableIntegralTypes = false;
            }
            else
                enum allAreMutableIntegralTypes = allAreMutableIntegralTypes!(Args[1 .. $]);
        }

        unittest
        {
            foreach(T; _TypeTuple!(long, int, short, byte, ulong, uint, ushort, ubyte))
                static assert(allAreMutableIntegralTypes!T);
            foreach(T; _TypeTuple!(long, int, short, byte, ulong, uint, ushort, ubyte))
                static assert(!allAreMutableIntegralTypes!(const T));
            foreach(T; _TypeTuple!(char, wchar, dchar, float, double, real, string))
                static assert(!allAreMutableIntegralTypes!T);
            static assert(allAreMutableIntegralTypes!(long, int, short, byte));
            static assert(!allAreMutableIntegralTypes!(long, int, short, char, byte));
            static assert(!allAreMutableIntegralTypes!(long, int*, short));
        }
    }

    ///
    unittest
    {
        {
            auto d = dur!"days"(12) + dur!"minutes"(7) + dur!"usecs"(501223);
            long days;
            int seconds;
            short msecs;
            d.split!("days", "seconds", "msecs")(days, seconds, msecs);
            assert(days == 12);
            assert(seconds == 7 * 60);
            assert(msecs == 501);

            auto splitStruct = d.split!("days", "seconds", "msecs")();
            assert(splitStruct.days == 12);
            assert(splitStruct.seconds == 7 * 60);
            assert(splitStruct.msecs == 501);

            auto fullSplitStruct = d.split();
            assert(fullSplitStruct.weeks == 1);
            assert(fullSplitStruct.days == 5);
            assert(fullSplitStruct.hours == 0);
            assert(fullSplitStruct.minutes == 7);
            assert(fullSplitStruct.seconds == 0);
            assert(fullSplitStruct.msecs == 501);
            assert(fullSplitStruct.usecs == 223);
            assert(fullSplitStruct.hnsecs == 0);

            assert(d.split!"minutes"().minutes == d.total!"minutes");
        }

        {
            auto d = dur!"days"(12);
            assert(d.split!"weeks"().weeks == 1);
            assert(d.split!"days"().days == 12);

            assert(d.split().weeks == 1);
            assert(d.split().days == 5);
        }

        {
            auto d = dur!"days"(7) + dur!"hnsecs"(42);
            assert(d.split!("seconds", "nsecs")().nsecs == 4200);
        }

        {
            auto d = dur!"days"(-7) + dur!"hours"(-9);
            auto result = d.split!("days", "hours")();
            assert(result.days == -7);
            assert(result.hours == -9);
        }
    }

    pure nothrow unittest
    {
        foreach(D; _TypeTuple!(const Duration, immutable Duration))
        {
            D d = dur!"weeks"(3) + dur!"days"(5) + dur!"hours"(19) + dur!"minutes"(7) +
                  dur!"seconds"(2) + dur!"hnsecs"(1234567);
            byte weeks;
            ubyte days;
            short hours;
            ushort minutes;
            int seconds;
            uint msecs;
            long usecs;
            ulong hnsecs;
            long nsecs;

            d.split!("weeks", "days", "hours", "minutes", "seconds", "msecs", "usecs", "hnsecs", "nsecs")
                    (weeks, days, hours, minutes, seconds, msecs, usecs, hnsecs, nsecs);
            assert(weeks == 3);
            assert(days == 5);
            assert(hours == 19);
            assert(minutes == 7);
            assert(seconds == 2);
            assert(msecs == 123);
            assert(usecs == 456);
            assert(hnsecs == 7);
            assert(nsecs == 0);

            d.split!("weeks", "days", "hours", "seconds", "usecs")(weeks, days, hours, seconds, usecs);
            assert(weeks == 3);
            assert(days == 5);
            assert(hours == 19);
            assert(seconds == 422);
            assert(usecs == 123456);

            d.split!("days", "minutes", "seconds", "nsecs")(days, minutes, seconds, nsecs);
            assert(days == 26);
            assert(minutes == 1147);
            assert(seconds == 2);
            assert(nsecs == 123456700);

            d.split!("minutes", "msecs", "usecs", "hnsecs")(minutes, msecs, usecs, hnsecs);
            assert(minutes == 38587);
            assert(msecs == 2123);
            assert(usecs == 456);
            assert(hnsecs == 7);

            {
                auto result = d.split!("weeks", "days", "hours", "minutes", "seconds",
                                       "msecs", "usecs", "hnsecs", "nsecs");
                assert(result.weeks == 3);
                assert(result.days == 5);
                assert(result.hours == 19);
                assert(result.minutes == 7);
                assert(result.seconds == 2);
                assert(result.msecs == 123);
                assert(result.usecs == 456);
                assert(result.hnsecs == 7);
                assert(result.nsecs == 0);
            }

            {
                auto result = d.split!("weeks", "days", "hours", "seconds", "usecs");
                assert(result.weeks == 3);
                assert(result.days == 5);
                assert(result.hours == 19);
                assert(result.seconds == 422);
                assert(result.usecs == 123456);
            }

            {
                auto result = d.split!("days", "minutes", "seconds", "nsecs")();
                assert(result.days == 26);
                assert(result.minutes == 1147);
                assert(result.seconds == 2);
                assert(result.nsecs == 123456700);
            }

            {
                auto result = d.split!("minutes", "msecs", "usecs", "hnsecs")();
                assert(result.minutes == 38587);
                assert(result.msecs == 2123);
                assert(result.usecs == 456);
                assert(result.hnsecs == 7);
            }

            {
                auto result = d.split();
                assert(result.weeks == 3);
                assert(result.days == 5);
                assert(result.hours == 19);
                assert(result.minutes == 7);
                assert(result.seconds == 2);
                assert(result.msecs == 123);
                assert(result.usecs == 456);
                assert(result.hnsecs == 7);
                static assert(!is(typeof(result.nsecs)));
            }

            static assert(!is(typeof(d.split("seconds", "hnsecs")(seconds))));
            static assert(!is(typeof(d.split("hnsecs", "seconds", "minutes")(hnsecs, seconds, minutes))));
            static assert(!is(typeof(d.split("hnsecs", "seconds", "msecs")(hnsecs, seconds, msecs))));
            static assert(!is(typeof(d.split("seconds", "hnecs", "msecs")(seconds, hnsecs, msecs))));
            static assert(!is(typeof(d.split("seconds", "msecs", "msecs")(seconds, msecs, msecs))));
            static assert(!is(typeof(d.split("hnsecs", "seconds", "minutes")())));
            static assert(!is(typeof(d.split("hnsecs", "seconds", "msecs")())));
            static assert(!is(typeof(d.split("seconds", "hnecs", "msecs")())));
            static assert(!is(typeof(d.split("seconds", "msecs", "msecs")())));
            alias _TypeTuple!("nsecs", "hnsecs", "usecs", "msecs", "seconds",
                              "minutes", "hours", "days", "weeks") timeStrs;
            foreach(i, str; timeStrs[1 .. $])
                static assert(!is(typeof(d.split!(timeStrs[i - 1], str)())));

            D nd = -d;

            {
                auto result = nd.split();
                assert(result.weeks == -3);
                assert(result.days == -5);
                assert(result.hours == -19);
                assert(result.minutes == -7);
                assert(result.seconds == -2);
                assert(result.msecs == -123);
                assert(result.usecs == -456);
                assert(result.hnsecs == -7);
            }

            {
                auto result = nd.split!("weeks", "days", "hours", "minutes", "seconds", "nsecs")();
                assert(result.weeks == -3);
                assert(result.days == -5);
                assert(result.hours == -19);
                assert(result.minutes == -7);
                assert(result.seconds == -2);
                assert(result.nsecs == -123456700);
            }
        }
    }


    /++
        $(RED Deprecated. Please use $(LREF split) instead. Too frequently,
              get or one of the individual unit getters is used when the
              function that gave the desired behavior was $(LREF total). This
              should make it more explicit and help prevent bugs. This function
              will be removed in June 2015.)

        Returns the number of the given units in this $(D Duration)
        (minus the larger units).

        $(D d.get!"minutes"()) is equivalent to $(D d.split().minutes).
      +/
    deprecated("Please use split instead. get was too frequently confused for total.")
    long get(string units)() const nothrow @nogc
        if(units == "weeks" ||
           units == "days" ||
           units == "hours" ||
           units == "minutes" ||
           units == "seconds")
    {
        static if(units == "weeks")
            return getUnitsFromHNSecs!"weeks"(_hnsecs);
        else
        {
            immutable hnsecs = removeUnitsFromHNSecs!(nextLargerTimeUnits!units)(_hnsecs);
            return getUnitsFromHNSecs!units(hnsecs);
        }
    }

    ///
    deprecated unittest
    {
        assert(dur!"weeks"(12).get!"weeks" == 12);
        assert(dur!"weeks"(12).get!"days" == 0);

        assert(dur!"days"(13).get!"weeks" == 1);
        assert(dur!"days"(13).get!"days" == 6);

        assert(dur!"hours"(49).get!"days" == 2);
        assert(dur!"hours"(49).get!"hours" == 1);
    }

    deprecated unittest
    {
        foreach(D; _TypeTuple!(const Duration, immutable Duration))
        {
            assert((cast(D)dur!"weeks"(12)).get!"weeks" == 12);
            assert((cast(D)dur!"weeks"(12)).get!"days" == 0);

            assert((cast(D)dur!"days"(13)).get!"weeks" == 1);
            assert((cast(D)dur!"days"(13)).get!"days" == 6);

            assert((cast(D)dur!"hours"(49)).get!"days" == 2);
            assert((cast(D)dur!"hours"(49)).get!"hours" == 1);
        }
    }


    /++
        $(RED Deprecated. Please use $(LREF split) instead. Too frequently,
              $(LREF get) or one of the individual unit getters is used when the
              function that gave the desired behavior was $(LREF total). This
              should make it more explicit and help prevent bugs. This function
              will be removed in June 2015.)

        Returns the number of weeks in this $(D Duration)
        (minus the larger units).
      +/
    deprecated(`Please use split instead. The functions which wrapped get were too frequently confused with total.`)
    @property long weeks() const nothrow @nogc
    {
        return get!"weeks"();
    }

    ///
    deprecated unittest
    {
        assert(dur!"weeks"(12).weeks == 12);
        assert(dur!"days"(13).weeks == 1);
    }

    deprecated unittest
    {
        foreach(D; _TypeTuple!(const Duration, immutable Duration))
        {
            assert((cast(D)dur!"weeks"(12)).weeks == 12);
            assert((cast(D)dur!"days"(13)).weeks == 1);
        }
    }


    /++
        $(RED Deprecated. Please use $(LREF split) instead. Too frequently,
              $(LREF get) or one of the individual unit getters is used when the
              function that gave the desired behavior was $(LREF total). This
              should make it more explicit and help prevent bugs. This function
              will be removed in June 2015.)

        Returns the number of days in this $(D Duration)
        (minus the larger units).
      +/
    deprecated(`Please use split instead. days was too frequently confused for total!"days".`)
    @property long days() const nothrow @nogc
    {
        return get!"days"();
    }

    ///
    deprecated unittest
    {
        assert(dur!"weeks"(12).days == 0);
        assert(dur!"days"(13).days == 6);
        assert(dur!"hours"(49).days == 2);
    }

    deprecated unittest
    {
        foreach(D; _TypeTuple!(const Duration, immutable Duration))
        {
            assert((cast(D)dur!"weeks"(12)).days == 0);
            assert((cast(D)dur!"days"(13)).days == 6);
            assert((cast(D)dur!"hours"(49)).days == 2);
        }
    }


    /++
        $(RED Deprecated. Please use $(LREF split) instead. Too frequently,
              $(LREF get) or one of the individual unit getters is used when the
              function that gave the desired behavior was $(LREF total). This
              should make it more explicit and help prevent bugs. This function
              will be removed in June 2015.)

        Returns the number of hours in this $(D Duration)
        (minus the larger units).
      +/
    deprecated(`Please use split instead. hours was too frequently confused for total!"hours".`)
    @property long hours() const nothrow @nogc
    {
        return get!"hours"();
    }

    ///
    deprecated unittest
    {
        assert(dur!"days"(8).hours == 0);
        assert(dur!"hours"(49).hours == 1);
        assert(dur!"minutes"(121).hours == 2);
    }

    deprecated unittest
    {
        foreach(D; _TypeTuple!(const Duration, immutable Duration))
        {
            assert((cast(D)dur!"days"(8)).hours == 0);
            assert((cast(D)dur!"hours"(49)).hours == 1);
            assert((cast(D)dur!"minutes"(121)).hours == 2);
        }
    }


    /++
        $(RED Deprecated. Please use $(LREF split) instead. Too frequently,
              $(LREF get) or one of the individual unit getters is used when the
              function that gave the desired behavior was $(LREF total). This
              should make it more explicit and help prevent bugs. This function
              will be removed in June 2015.)

        Returns the number of minutes in this $(D Duration)
        (minus the larger units).
      +/
    deprecated(`Please use split instead. minutes was too frequently confused for total!"minutes".`)
    @property long minutes() const nothrow @nogc
    {
        return get!"minutes"();
    }

    ///
    deprecated unittest
    {
        assert(dur!"hours"(47).minutes == 0);
        assert(dur!"minutes"(127).minutes == 7);
        assert(dur!"seconds"(121).minutes == 2);
    }

    deprecated unittest
    {
        foreach(D; _TypeTuple!(const Duration, immutable Duration))
        {
            assert((cast(D)dur!"hours"(47)).minutes == 0);
            assert((cast(D)dur!"minutes"(127)).minutes == 7);
            assert((cast(D)dur!"seconds"(121)).minutes == 2);
        }
    }


    /++
        $(RED Deprecated. Please use $(LREF split) instead. Too frequently,
              $(LREF get) or one of the individual unit getters is used when the
              function that gave the desired behavior was $(LREF total). This
              should make it more explicit and help prevent bugs. This function
              will be removed in June 2015.)

        Returns the number of seconds in this $(D Duration)
        (minus the larger units).
      +/
    deprecated(`Please use split instead. seconds was too frequently confused for total!"seconds".`)
    @property long seconds() const nothrow @nogc
    {
        return get!"seconds"();
    }

    ///
    deprecated unittest
    {
        assert(dur!"minutes"(47).seconds == 0);
        assert(dur!"seconds"(127).seconds == 7);
        assert(dur!"msecs"(1217).seconds == 1);
    }

    deprecated unittest
    {
        foreach(D; _TypeTuple!(const Duration, immutable Duration))
        {
            assert((cast(D)dur!"minutes"(47)).seconds == 0);
            assert((cast(D)dur!"seconds"(127)).seconds == 7);
            assert((cast(D)dur!"msecs"(1217)).seconds == 1);
        }
    }


    /++
        $(RED Deprecated. Please use $(LREF split) instead. Too frequently,
              $(LREF get) or one of the individual unit getters is used when the
              function that gave the desired behavior was $(LREF total). This
              should make it more explicit and help prevent bugs. This function
              will be removed in June 2015.)

        Returns the fractional seconds past the second in this $(D Duration).
     +/
    deprecated(`Please use split instead.`)
    @property FracSec fracSec() const nothrow
    {
        try
        {
            immutable hnsecs = removeUnitsFromHNSecs!("seconds")(_hnsecs);

            return FracSec.from!"hnsecs"(hnsecs);
        }
        catch(Exception e)
            assert(0, "FracSec.from!\"hnsecs\"() threw.");
    }

    ///
    deprecated unittest
    {
        assert(dur!"msecs"(1000).fracSec == FracSec.from!"msecs"(0));
        assert(dur!"msecs"(1217).fracSec == FracSec.from!"msecs"(217));
        assert(dur!"usecs"(43).fracSec == FracSec.from!"usecs"(43));
        assert(dur!"hnsecs"(50_007).fracSec == FracSec.from!"hnsecs"(50_007));
        assert(dur!"nsecs"(62_127).fracSec == FracSec.from!"nsecs"(62_100));

        assert(dur!"msecs"(-1000).fracSec == FracSec.from!"msecs"(-0));
        assert(dur!"msecs"(-1217).fracSec == FracSec.from!"msecs"(-217));
        assert(dur!"usecs"(-43).fracSec == FracSec.from!"usecs"(-43));
        assert(dur!"hnsecs"(-50_007).fracSec == FracSec.from!"hnsecs"(-50_007));
        assert(dur!"nsecs"(-62_127).fracSec == FracSec.from!"nsecs"(-62_100));
    }

    deprecated unittest
    {
        foreach(D; _TypeTuple!(const Duration, immutable Duration))
        {
            assert((cast(D)dur!"msecs"(1000)).fracSec == FracSec.from!"msecs"(0));
            assert((cast(D)dur!"msecs"(1217)).fracSec == FracSec.from!"msecs"(217));
            assert((cast(D)dur!"usecs"(43)).fracSec == FracSec.from!"usecs"(43));
            assert((cast(D)dur!"hnsecs"(50_007)).fracSec == FracSec.from!"hnsecs"(50_007));
            assert((cast(D)dur!"nsecs"(62_127)).fracSec == FracSec.from!"nsecs"(62_100));

            assert((cast(D)dur!"msecs"(-1000)).fracSec == FracSec.from!"msecs"(-0));
            assert((cast(D)dur!"msecs"(-1217)).fracSec == FracSec.from!"msecs"(-217));
            assert((cast(D)dur!"usecs"(-43)).fracSec == FracSec.from!"usecs"(-43));
            assert((cast(D)dur!"hnsecs"(-50_007)).fracSec == FracSec.from!"hnsecs"(-50_007));
            assert((cast(D)dur!"nsecs"(-62_127)).fracSec == FracSec.from!"nsecs"(-62_100));
        }
    }


    /++
        Returns the total number of the given units in this $(D Duration).
        So, unlike $(D split), it does not strip out the larger units.
      +/
    @property long total(string units)() const nothrow @nogc
        if(units == "weeks" ||
           units == "days" ||
           units == "hours" ||
           units == "minutes" ||
           units == "seconds" ||
           units == "msecs" ||
           units == "usecs" ||
           units == "hnsecs" ||
           units == "nsecs")
    {
        static if(units == "nsecs")
            return convert!("hnsecs", "nsecs")(_hnsecs);
        else
            return getUnitsFromHNSecs!units(_hnsecs);
    }

    ///
    unittest
    {
        assert(dur!"weeks"(12).total!"weeks" == 12);
        assert(dur!"weeks"(12).total!"days" == 84);

        assert(dur!"days"(13).total!"weeks" == 1);
        assert(dur!"days"(13).total!"days" == 13);

        assert(dur!"hours"(49).total!"days" == 2);
        assert(dur!"hours"(49).total!"hours" == 49);

        assert(dur!"nsecs"(2007).total!"hnsecs" == 20);
        assert(dur!"nsecs"(2007).total!"nsecs" == 2000);
    }

    unittest
    {
        foreach(D; _TypeTuple!(const Duration, immutable Duration))
        {
            assert((cast(D)dur!"weeks"(12)).total!"weeks" == 12);
            assert((cast(D)dur!"weeks"(12)).total!"days" == 84);

            assert((cast(D)dur!"days"(13)).total!"weeks" == 1);
            assert((cast(D)dur!"days"(13)).total!"days" == 13);

            assert((cast(D)dur!"hours"(49)).total!"days" == 2);
            assert((cast(D)dur!"hours"(49)).total!"hours" == 49);

            assert((cast(D)dur!"nsecs"(2007)).total!"hnsecs" == 20);
            assert((cast(D)dur!"nsecs"(2007)).total!"nsecs" == 2000);
        }
    }


    /+
        Converts this $(D Duration) to a $(D string).
      +/
    //Due to bug http://d.puremagic.com/issues/show_bug.cgi?id=3715 , we can't
    //have versions of toString() with extra modifiers, so we define one version
    //with modifiers and one without.
    string toString()
    {
        return _toStringImpl();
    }


    /++
        Converts this $(D Duration) to a $(D string).
      +/
    //Due to bug http://d.puremagic.com/issues/show_bug.cgi?id=3715 , we can't
    //have versions of toString() with extra modifiers, so we define one version
    //with modifiers and one without.
    string toString() const nothrow
    {
        return _toStringImpl();
    }

    unittest
    {
        foreach(D; _TypeTuple!(Duration, const Duration, immutable Duration))
        {
            assert((cast(D)Duration(0)).toString() == "0 hnsecs");
            assert((cast(D)Duration(1)).toString() == "1 hnsec");
            assert((cast(D)Duration(7)).toString() == "7 hnsecs");
            assert((cast(D)Duration(10)).toString() == "1 μs");
            assert((cast(D)Duration(20)).toString() == "2 μs");
            assert((cast(D)Duration(10_000)).toString() == "1 ms");
            assert((cast(D)Duration(20_000)).toString() == "2 ms");
            assert((cast(D)Duration(10_000_000)).toString() == "1 sec");
            assert((cast(D)Duration(20_000_000)).toString() == "2 secs");
            assert((cast(D)Duration(600_000_000)).toString() == "1 minute");
            assert((cast(D)Duration(1_200_000_000)).toString() == "2 minutes");
            assert((cast(D)Duration(36_000_000_000)).toString() == "1 hour");
            assert((cast(D)Duration(72_000_000_000)).toString() == "2 hours");
            assert((cast(D)Duration(864_000_000_000)).toString() == "1 day");
            assert((cast(D)Duration(1_728_000_000_000)).toString() == "2 days");
            assert((cast(D)Duration(6_048_000_000_000)).toString() == "1 week");
            assert((cast(D)Duration(12_096_000_000_000)).toString() == "2 weeks");

            assert((cast(D)Duration(12)).toString() == "1 μs and 2 hnsecs");
            assert((cast(D)Duration(120_795)).toString() == "12 ms, 79 μs, and 5 hnsecs");
            assert((cast(D)Duration(12_096_020_900_003)).toString() == "2 weeks, 2 secs, 90 ms, and 3 hnsecs");

            assert((cast(D)Duration(-1)).toString() == "-1 hnsecs");
            assert((cast(D)Duration(-7)).toString() == "-7 hnsecs");
            assert((cast(D)Duration(-10)).toString() == "-1 μs");
            assert((cast(D)Duration(-20)).toString() == "-2 μs");
            assert((cast(D)Duration(-10_000)).toString() == "-1 ms");
            assert((cast(D)Duration(-20_000)).toString() == "-2 ms");
            assert((cast(D)Duration(-10_000_000)).toString() == "-1 secs");
            assert((cast(D)Duration(-20_000_000)).toString() == "-2 secs");
            assert((cast(D)Duration(-600_000_000)).toString() == "-1 minutes");
            assert((cast(D)Duration(-1_200_000_000)).toString() == "-2 minutes");
            assert((cast(D)Duration(-36_000_000_000)).toString() == "-1 hours");
            assert((cast(D)Duration(-72_000_000_000)).toString() == "-2 hours");
            assert((cast(D)Duration(-864_000_000_000)).toString() == "-1 days");
            assert((cast(D)Duration(-1_728_000_000_000)).toString() == "-2 days");
            assert((cast(D)Duration(-6_048_000_000_000)).toString() == "-1 weeks");
            assert((cast(D)Duration(-12_096_000_000_000)).toString() == "-2 weeks");

            assert((cast(D)Duration(-12)).toString() == "-1 μs and -2 hnsecs");
            assert((cast(D)Duration(-120_795)).toString() == "-12 ms, -79 μs, and -5 hnsecs");
            assert((cast(D)Duration(-12_096_020_900_003)).toString() == "-2 weeks, -2 secs, -90 ms, and -3 hnsecs");
        }
    }


    /++
        Returns whether this $(D Duration) is negative.
      +/
    @property bool isNegative() const nothrow @nogc
    {
        return _hnsecs < 0;
    }

    unittest
    {
        foreach(D; _TypeTuple!(Duration, const Duration, immutable Duration))
        {
            assert(!(cast(D)Duration(100)).isNegative);
            assert(!(cast(D)Duration(1)).isNegative);
            assert(!(cast(D)Duration(0)).isNegative);
            assert((cast(D)Duration(-1)).isNegative);
            assert((cast(D)Duration(-100)).isNegative);
        }
    }


private:

    /+
        Since we have two versions of toString, we have _toStringImpl
        so that they can share implementations.
      +/
    string _toStringImpl() const nothrow
    {
        static void appListSep(ref string res, uint pos, bool last) nothrow
        {
            if (pos == 0)
                return;
            if (!last)
                res ~= ", ";
            else
                res ~= pos == 1 ? " and " : ", and ";
        }

        static void appUnitVal(string units)(ref string res, long val) nothrow
        {
            immutable plural = val != 1;
            string unit;
            static if (units == "seconds")
                unit = plural ? "secs" : "sec";
            else static if (units == "msecs")
                unit = "ms";
            else static if (units == "usecs")
                unit = "μs";
            else
                unit = plural ? units : units[0 .. $-1];
            res ~= numToString(val) ~ " " ~ unit;
        }

        if (_hnsecs == 0) return "0 hnsecs";

        template TT(T...) { alias T TT; }
        alias units = TT!("weeks", "days", "hours", "minutes", "seconds", "msecs", "usecs");

        long hnsecs = _hnsecs; string res; uint pos;
        foreach (unit; units)
        {
            if (auto val = splitUnitsFromHNSecs!unit(hnsecs))
            {
                appListSep(res, pos++, hnsecs == 0);
                appUnitVal!unit(res, val);
            }
            if (hnsecs == 0) break;
        }
        if (hnsecs != 0)
        {
            appListSep(res, pos++, true);
            appUnitVal!"hnsecs"(res, hnsecs);
        }
        return res;
    }


    /+
        Params:
            hnsecs = The total number of hecto-nanoseconds in this $(D Duration).
      +/
    this(long hnsecs) nothrow @nogc
    {
        _hnsecs = hnsecs;
    }


    long _hnsecs;
}

///
unittest
{
    import core.time;

    // using the dur template
    auto numDays = dur!"days"(12);

    // using the days function
    numDays = days(12);

    // alternatively using UFCS syntax
    numDays = 12.days;

    auto myTime = 100.msecs + 20_000.usecs + 30_000.hnsecs;
    assert(myTime == 123.msecs);
}

/++
    Converts a $(D TickDuration) to the given units as either an integral
    value or a floating point value.

    Params:
        units = The units to convert to. Accepts $(D "seconds") and smaller
                only.
        T     = The type to convert to (either an integral type or a
                floating point type).

        td    = The TickDuration to convert
  +/
T to(string units, T, D)(D td) @safe pure nothrow @nogc
    if(is(_Unqual!D == TickDuration) &&
       (units == "seconds" ||
        units == "msecs" ||
        units == "usecs" ||
        units == "hnsecs" ||
        units == "nsecs"))
{
    static if(__traits(isIntegral, T) && T.sizeof >= 4)
    {
        enum unitsPerSec = convert!("seconds", units)(1);

        return cast(T) (td.length / (TickDuration.ticksPerSec / cast(real) unitsPerSec));
    }
    else static if(__traits(isFloating, T))
    {
        static if(units == "seconds")
            return td.length / cast(T)TickDuration.ticksPerSec;
        else
        {
            enum unitsPerSec = convert!("seconds", units)(1);

            return cast(T) (td.length /
                (TickDuration.ticksPerSec / cast(real) unitsPerSec));
        }
    }
    else
        static assert(0, "Incorrect template constraint.");
}

///
unittest
{
    auto t = TickDuration.from!"seconds"(1000);

    long tl = to!("seconds",long)(t);
    assert(tl == 1000);

    double td = to!("seconds",double)(t);
    assert(_abs(td - 1000) < 0.001);
}

unittest
{
    void testFun(string U)() {
        auto t1v = 1000;
        auto t2v = 333;

        auto t1 = TickDuration.from!U(t1v);
        auto t2 = TickDuration.from!U(t2v);

        foreach (F; _TypeTuple!(int,uint,long,ulong,float,double,real))
        {
            F t1f = to!(U,F)(t1);
            F t2f = to!(U,F)(t2);
            auto t12d = t1 / t2v;
            auto t12m = t1 - t2;
            F t3f = to!(U,F)(t12d);
            F t4f = to!(U,F)(t12m);

            static if(is(F == float) || is(F == double) || is(F == real))
            {
                assert((t1f - cast(F)t1v) <= 3.0,
                    F.stringof ~ " " ~ U ~ " " ~ numToString(t1f) ~ " " ~
                    numToString(cast(F)t1v)
                );
                assert((t2f - cast(F)t2v) <= 3.0,
                    F.stringof ~ " " ~ U ~ " " ~ numToString(t2f) ~ " " ~
                    numToString(cast(F)t2v)
                );
                assert(t3f - (cast(F)t1v) / (cast(F)t2v) <= 3.0,
                    F.stringof ~ " " ~ U ~ " " ~ numToString(t3f) ~ " " ~
                    numToString((cast(F)t1v)/(cast(F)t2v))
                );
                assert(t4f - (cast(F)(t1v - t2v)) <= 3.0,
                    F.stringof ~ " " ~ U ~ " " ~ numToString(t4f) ~ " " ~
                    numToString(cast(F)(t1v - t2v))
                );
            }
            else
            {
                // even though this should be exact math it is not as internal
                // in "to" floating point is used
                assert(_abs(t1f) - _abs(cast(F)t1v) <= 3,
                    F.stringof ~ " " ~ U ~ " " ~ numToString(t1f) ~ " " ~
                    numToString(cast(F)t1v)
                );
                assert(_abs(t2f) - _abs(cast(F)t2v) <= 3,
                    F.stringof ~ " " ~ U ~ " " ~ numToString(t2f) ~ " " ~
                    numToString(cast(F)t2v)
                );
                assert(_abs(t3f) - _abs((cast(F)t1v) / (cast(F)t2v)) <= 3,
                    F.stringof ~ " " ~ U ~ " " ~ numToString(t3f) ~ " " ~
                    numToString((cast(F)t1v) / (cast(F)t2v))
                );
                assert(_abs(t4f) - _abs((cast(F)t1v) - (cast(F)t2v)) <= 3,
                    F.stringof ~ " " ~ U ~ " " ~ numToString(t4f) ~ " " ~
                    numToString((cast(F)t1v) - (cast(F)t2v))
                );
            }
        }
    }

    testFun!"seconds"();
    testFun!"msecs"();
    testFun!"usecs"();
}

/++
    These allow you to construct a $(D Duration) from the given time units
    with the given length.

    You can either use the generic function $(D dur) and give it the units as
    a $(D string) or use the named aliases.

    The possible values for units are $(D "weeks"), $(D "days"), $(D "hours"),
    $(D "minutes"), $(D "seconds"), $(D "msecs") (milliseconds), $(D "usecs"),
    (microseconds), $(D "hnsecs") (hecto-nanoseconds, i.e. 100 ns), and
    $(D "nsecs").

    Params:
        units  = The time units of the $(D Duration) (e.g. $(D "days")).
        length = The number of units in the $(D Duration).
  +/
Duration dur(string units)(long length) @safe pure nothrow @nogc
    if(units == "weeks" ||
       units == "days" ||
       units == "hours" ||
       units == "minutes" ||
       units == "seconds" ||
       units == "msecs" ||
       units == "usecs" ||
       units == "hnsecs" ||
       units == "nsecs")
{
    return Duration(convert!(units, "hnsecs")(length));
}

alias weeks   = dur!"weeks";   /// Ditto
alias days    = dur!"days";    /// Ditto
alias hours   = dur!"hours";   /// Ditto
alias minutes = dur!"minutes"; /// Ditto
alias seconds = dur!"seconds"; /// Ditto
alias msecs   = dur!"msecs";   /// Ditto
alias usecs   = dur!"usecs";   /// Ditto
alias hnsecs  = dur!"hnsecs";  /// Ditto
alias nsecs   = dur!"nsecs";   /// Ditto

///
unittest
{
    // Generic
    assert(dur!"weeks"(142).total!"weeks" == 142);
    assert(dur!"days"(142).total!"days" == 142);
    assert(dur!"hours"(142).total!"hours" == 142);
    assert(dur!"minutes"(142).total!"minutes" == 142);
    assert(dur!"seconds"(142).total!"seconds" == 142);
    assert(dur!"msecs"(142).total!"msecs" == 142);
    assert(dur!"usecs"(142).total!"usecs" == 142);
    assert(dur!"hnsecs"(142).total!"hnsecs" == 142);
    assert(dur!"nsecs"(142).total!"nsecs" == 100);

    // Non-generic
    assert(weeks(142).total!"weeks" == 142);
    assert(days(142).total!"days" == 142);
    assert(hours(142).total!"hours" == 142);
    assert(minutes(142).total!"minutes" == 142);
    assert(seconds(142).total!"seconds" == 142);
    assert(msecs(142).total!"msecs" == 142);
    assert(usecs(142).total!"usecs" == 142);
    assert(hnsecs(142).total!"hnsecs" == 142);
    assert(nsecs(142).total!"nsecs" == 100);
}

unittest
{
    foreach(D; _TypeTuple!(Duration, const Duration, immutable Duration))
    {
        assert(dur!"weeks"(7).total!"weeks" == 7);
        assert(dur!"days"(7).total!"days" == 7);
        assert(dur!"hours"(7).total!"hours" == 7);
        assert(dur!"minutes"(7).total!"minutes" == 7);
        assert(dur!"seconds"(7).total!"seconds" == 7);
        assert(dur!"msecs"(7).total!"msecs" == 7);
        assert(dur!"usecs"(7).total!"usecs" == 7);
        assert(dur!"hnsecs"(7).total!"hnsecs" == 7);
        assert(dur!"nsecs"(7).total!"nsecs" == 0);

        assert(dur!"weeks"(1007) == weeks(1007));
        assert(dur!"days"(1007) == days(1007));
        assert(dur!"hours"(1007) == hours(1007));
        assert(dur!"minutes"(1007) == minutes(1007));
        assert(dur!"seconds"(1007) == seconds(1007));
        assert(dur!"msecs"(1007) == msecs(1007));
        assert(dur!"usecs"(1007) == usecs(1007));
        assert(dur!"hnsecs"(1007) == hnsecs(1007));
        assert(dur!"nsecs"(10) == nsecs(10));
    }
}

// used in MonoTimeImpl
private string _clockTypeName(ClockType clockType)
{
    final switch(clockType)
    {
        foreach(name; __traits(allMembers, ClockType))
        {
        case __traits(getMember, ClockType, name):
            return name;
        }
    }
    assert(0);
}

// used in MonoTimeImpl
private size_t _clockTypeIdx(ClockType clockType)
{
    final switch(clockType)
    {
        foreach(i, name; __traits(allMembers, ClockType))
        {
        case __traits(getMember, ClockType, name):
            return i;
        }
    }
    assert(0);
}


/++
    alias for $(D MonoTimeImpl) instantiated with $(D ClockType.normal). This is
    what most programs should use. It's also what much of $(D MonoTimeImpl) uses
    in its documentation (particularly in the examples), because that's what's
    going to be used in most code.
  +/
alias MonoTime = MonoTimeImpl!(ClockType.normal);

/++
    Represents a timestamp of the system's monotonic clock.

    A monotonic clock is one which always goes forward and never moves
    backwards, unlike the system's wall clock time (as represented by
    $(XREF datetime, SysTime)). The system's wall clock time can be adjusted
    by the user or by the system itself via services such as NTP, so it is
    unreliable to use the wall clock time for timing. Timers which use the wall
    clock time could easily end up never going off due to changes made to the
    wall clock time or otherwise waiting for a different period of time than
    that specified by the programmer. However, because the monotonic clock
    always increases at a fixed rate and is not affected by adjustments to the
    wall clock time, it is ideal for use with timers or anything which requires
    high precision timing.

    So, MonoTime should be used for anything involving timers and timing,
    whereas $(XREF datetime, SysTime) should be used when the wall clock time
    is required.

    The monotonic clock has no relation to wall clock time. Rather, it holds
    its time as the number of ticks of the clock which have occurred since the
    clock started (typically when the system booted up). So, to determine how
    much time has passed between two points in time, one monotonic time is
    subtracted from the other to determine the number of ticks which occurred
    between the two points of time, and those ticks are divided by the number of
    ticks that occur every second (as represented by MonoTime.ticksPerSecond)
    to get a meaningful duration of time. Normally, MonoTime does these
    calculations for the programmer, but the $(D ticks) and $(D ticksPerSecond)
    properties are provided for those who require direct access to the system
    ticks. The normal way that MonoTime would be used is

--------------------
    MonoTime before = MonoTime.currTime;
    // do stuff...
    MonoTime after = MonoTime.currTime;
    Duration timeElapsed = after - before;
--------------------

    $(LREF MonoTime) is an alias to $(D MonoTimeImpl!(ClockType.normal)) and is
    what most programs should use for the monotonic clock, so that's what is
    used in most of $(D MonoTimeImpl)'s documentation. But $(D MonoTimeImpl)
    can be instantiated with other clock types for those rare programs that need
    it.

    See_Also:
        $(LREF ClockType)
  +/
struct MonoTimeImpl(ClockType clockType)
{
    private enum _clockIdx = _clockTypeIdx(clockType);
    private enum _clockName = _clockTypeName(clockType);

@safe:

    version(Windows)
    {
        static if(clockType != ClockType.coarse &&
                  clockType != ClockType.normal &&
                  clockType != ClockType.precise)
        {
            static assert(0, "ClockType." ~ _clockName ~
                             " is not supported by MonoTimeImpl on this system.");
        }
    }
    else version(OSX)
    {
        static if(clockType != ClockType.coarse &&
                  clockType != ClockType.normal &&
                  clockType != ClockType.precise)
        {
            static assert(0, "ClockType." ~ _clockName ~
                             " is not supported by MonoTimeImpl on this system.");
        }
    }
    else version(Posix)
    {
        enum clockArg = _posixClock(clockType);
    }
    else
        static assert(0, "Unsupported platform");

    /++
        The current time of the system's monotonic clock. This has no relation
        to the wall clock time, as the wall clock time can be adjusted (e.g.
        by NTP), whereas the monotonic clock always moves forward. The source
        of the monotonic time is system-specific.

        On Windows, $(D QueryPerformanceCounter) is used. On Mac OS X,
        $(D mach_absolute_time) is used, while on other POSIX systems,
        $(D clock_gettime) is used.

        $(RED Warning): On some systems, the monotonic clock may stop counting
                        when the computer goes to sleep or hibernates. So, the
                        monotonic clock may indicate less time than has actually
                        passed if that occurs. This is known to happen on
                        Mac OS X. It has not been tested whether it occurs on
                        either Windows or Linux.
      +/
    static @property MonoTimeImpl currTime() @trusted nothrow @nogc
    {
        if(ticksPerSecond == 0)
        {
            assert(0, "MonoTimeImpl!(ClockType." ~ _clockName ~
                      ") failed to get the frequency of the system's monotonic clock.");
        }

        version(Windows)
        {
            long ticks;
            if(QueryPerformanceCounter(&ticks) == 0)
            {
                // This probably cannot happen on Windows 95 or later
                assert(0, "Call to QueryPerformanceCounter failed.");
            }
            return MonoTimeImpl(ticks);
        }
        else version(OSX)
            return MonoTimeImpl(mach_absolute_time());
        else version(Posix)
        {
            timespec ts;
            if(clock_gettime(clockArg, &ts) != 0)
                assert(0, "Call to clock_gettime failed.");

            return MonoTimeImpl(convClockFreq(ts.tv_sec * 1_000_000_000L + ts.tv_nsec,
                                              1_000_000_000L,
                                              ticksPerSecond));
        }
    }


    static @property pure nothrow @nogc
    {
    /++
        A $(D MonoTime) of $(D 0) ticks. It's provided to be consistent with
        $(D Duration.zero), and it's more explicit than $(D MonoTime.init).
      +/
    MonoTimeImpl zero() { return MonoTimeImpl(0); }

    /++
        Largest $(D MonoTime) possible.
      +/
    MonoTimeImpl max() { return MonoTimeImpl(long.max); }

    /++
        Most negative $(D MonoTime) possible.
      +/
    MonoTimeImpl min() { return MonoTimeImpl(long.min); }
    }

    unittest
    {
        assert(MonoTimeImpl.zero == MonoTimeImpl(0));
        assert(MonoTimeImpl.max == MonoTimeImpl(long.max));
        assert(MonoTimeImpl.min == MonoTimeImpl(long.min));
        assert(MonoTimeImpl.min < MonoTimeImpl.zero);
        assert(MonoTimeImpl.zero < MonoTimeImpl.max);
        assert(MonoTimeImpl.min < MonoTimeImpl.max);
    }


    /++
        Compares this MonoTime with the given MonoTime.

        Returns:
            $(BOOKTABLE,
                $(TR $(TD this &lt; rhs) $(TD &lt; 0))
                $(TR $(TD this == rhs) $(TD 0))
                $(TR $(TD this &gt; rhs) $(TD &gt; 0))
            )
     +/
    int opCmp(MonoTimeImpl rhs) const pure nothrow @nogc
    {
        if(_ticks < rhs._ticks)
            return -1;
        return _ticks > rhs._ticks ? 1 : 0;
    }

    unittest
    {
        foreach(T; _TypeTuple!(MonoTimeImpl, const MonoTimeImpl, immutable MonoTimeImpl))
        {
            foreach(U; _TypeTuple!(MonoTimeImpl, const MonoTimeImpl, immutable MonoTimeImpl))
            {
                T t = MonoTimeImpl.currTime;
                U u = t;
                assert(t == u);
                assert(copy(t) == u);
                assert(t == copy(u));
            }
        }

        foreach(T; _TypeTuple!(MonoTimeImpl, const MonoTimeImpl, immutable MonoTimeImpl))
        {
            foreach(U; _TypeTuple!(MonoTimeImpl, const MonoTimeImpl, immutable MonoTimeImpl))
            {
                T before = MonoTimeImpl.currTime;
                auto after = U(before._ticks + 42);
                assert(before < after);
                assert(before <= before);
                assert(after > before);
                assert(after >= after);

                assert(copy(before) < after);
                assert(copy(before) <= before);
                assert(copy(after) > before);
                assert(copy(after) >= after);

                assert(before < copy(after));
                assert(before <= copy(before));
                assert(after > copy(before));
                assert(after >= copy(after));
            }
        }

        immutable currTime = MonoTimeImpl.currTime;
        assert(MonoTimeImpl(long.max) > MonoTimeImpl(0));
        assert(MonoTimeImpl(0) > MonoTimeImpl(long.min));
        assert(MonoTimeImpl(long.max) > currTime);
        assert(currTime > MonoTimeImpl(0));
        assert(MonoTimeImpl(0) < currTime);
        assert(MonoTimeImpl(0) < MonoTimeImpl(long.max));
        assert(MonoTimeImpl(long.min) < MonoTimeImpl(0));
    }


    /++
        Subtracting two MonoTimes results in a $(LREF Duration) representing
        the amount of time which elapsed between them.

        The primary way that programs should time how long something takes is to
        do
--------------------
MonoTime before = MonoTime.currTime;
// do stuff
MonoTime after = MonoTime.currTime;

// How long it took.
Duration timeElapsed = after - before;
--------------------
        or to use a wrapper (such as a stop watch type) which does that.

        $(RED Warning):
            Because $(LREF Duration) is in hnsecs, whereas MonoTime is in system
            ticks, it's usually the case that this assertion will fail
--------------------
auto before = MonoTime.currTime;
// do stuff
auto after = MonoTime.currTime;
auto timeElapsed = after - before;
assert(before + timeElapsed == after).
--------------------

            This is generally fine, and by its very nature, converting from
            system ticks to any type of seconds (hnsecs, nsecs, etc.) will
            introduce rounding errors, but if code needs to avoid any of the
            small rounding errors introduced by conversion, then it needs to use
            MonoTime's $(D ticks) property and keep all calculations in ticks
            rather than using $(LREF Duration).
      +/
    Duration opBinary(string op)(MonoTimeImpl rhs) const pure nothrow @nogc
        if(op == "-")
    {
        immutable diff = _ticks - rhs._ticks;
        return Duration(convClockFreq(diff , ticksPerSecond, hnsecsPer!"seconds"));
    }

    unittest
    {
        foreach(T; _TypeTuple!(MonoTimeImpl, const MonoTimeImpl, immutable MonoTimeImpl))
        {
            foreach(U; _TypeTuple!(MonoTimeImpl, const MonoTimeImpl, immutable MonoTimeImpl))
            {
                T t = MonoTimeImpl.currTime;
                U u = t;
                assert(u - t == Duration.zero);
                assert(copy(t) - u == Duration.zero);
                assert(t - copy(u) == Duration.zero);
            }
        }

        foreach(T; _TypeTuple!(MonoTimeImpl, const MonoTimeImpl, immutable MonoTimeImpl))
        {
            foreach(U; _TypeTuple!(MonoTimeImpl, const MonoTimeImpl, immutable MonoTimeImpl))
            {
                static void test()(T before, U after, Duration min, size_t line = __LINE__) @trusted
                {
                    immutable diff = after - before;
                    scope(failure)
                    {
                        printf("%s %s %s\n",
                               numToStringz(before._ticks),
                               numToStringz(after._ticks),
                               (diff.toString() ~ "\0").ptr);
                    }
                    if(diff >= min) {} else throw new AssertError("unittest failure 1", __FILE__, line);
                    auto calcAfter = before + diff;
                    assertApprox(calcAfter, calcAfter - Duration(1), calcAfter + Duration(1));
                    if(before - after == -diff) {} else throw new AssertError("unittest failure 2", __FILE__, line);
                }

                T before = MonoTimeImpl.currTime;
                test(before, MonoTimeImpl(before._ticks + 4202), Duration.zero);
                test(before, MonoTimeImpl.currTime, Duration.zero);

                auto durLargerUnits = dur!"minutes"(7) + dur!"seconds"(22);
                test(before, before + durLargerUnits + dur!"msecs"(33) + dur!"hnsecs"(571), durLargerUnits);
            }
        }
    }


    /++
        Adding or subtracting a $(LREF Duration) to/from a MonoTime results in
        a MonoTime which is adjusted by that amount.
      +/
    MonoTimeImpl opBinary(string op)(Duration rhs) const pure nothrow @nogc
        if(op == "+" || op == "-")
    {
        immutable rhsConverted = convClockFreq(rhs._hnsecs, hnsecsPer!"seconds", ticksPerSecond);
        mixin("return MonoTimeImpl(_ticks " ~ op ~ " rhsConverted);");
    }

    unittest
    {
        foreach(T; _TypeTuple!(MonoTimeImpl, const MonoTimeImpl, immutable MonoTimeImpl))
        {
            foreach(U; _TypeTuple!(MonoTimeImpl, const MonoTimeImpl, immutable MonoTimeImpl))
            {
                foreach(V; _TypeTuple!(Duration, const Duration, immutable Duration))
                {
                    T t = MonoTimeImpl.currTime;
                    U u1 = t + V(0);
                    U u2 = t - V(0);
                    assert(t == u1);
                    assert(t == u2);
                }
            }
        }

        foreach(T; _TypeTuple!(MonoTimeImpl, const MonoTimeImpl, immutable MonoTimeImpl))
        {
            foreach(U; _TypeTuple!(Duration, const Duration, immutable Duration))
            {
                T t = MonoTimeImpl.currTime;

                // We reassign ticks in order to get the same rounding errors
                // that we should be getting with Duration (e.g. MonoTimeImpl may be
                // at a higher precision than hnsecs, meaning that 7333 would be
                // truncated when converting to hnsecs).
                long ticks = 7333;
                auto hnsecs = convClockFreq(ticks, ticksPerSecond, hnsecsPer!"seconds");
                ticks = convClockFreq(hnsecs, hnsecsPer!"seconds", ticksPerSecond);

                assert(t - Duration(hnsecs) == MonoTimeImpl(t._ticks - ticks));
                assert(t + Duration(hnsecs) == MonoTimeImpl(t._ticks + ticks));
            }
        }
    }


    /++ Ditto +/
    ref MonoTimeImpl opOpAssign(string op)(Duration rhs) pure nothrow @nogc
        if(op == "+" || op == "-")
    {
        immutable rhsConverted = convClockFreq(rhs._hnsecs, hnsecsPer!"seconds", ticksPerSecond);
        mixin("_ticks " ~ op ~ "= rhsConverted;");
        return this;
    }

    unittest
    {
        foreach(T; _TypeTuple!(const MonoTimeImpl, immutable MonoTimeImpl))
        {
            T t = MonoTimeImpl.currTime;
            static assert(!is(typeof(t += Duration.zero)));
            static assert(!is(typeof(t -= Duration.zero)));
        }

        foreach(T; _TypeTuple!(Duration, const Duration, immutable Duration))
        {
            auto mt = MonoTimeImpl.currTime;
            auto initial = mt;
            mt += T(0);
            assert(mt == initial);
            mt -= T(0);
            assert(mt == initial);

            // We reassign ticks in order to get the same rounding errors
            // that we should be getting with Duration (e.g. MonoTimeImpl may be
            // at a higher precision than hnsecs, meaning that 7333 would be
            // truncated when converting to hnsecs).
            long ticks = 7333;
            auto hnsecs = convClockFreq(ticks, ticksPerSecond, hnsecsPer!"seconds");
            ticks = convClockFreq(hnsecs, hnsecsPer!"seconds", ticksPerSecond);
            auto before = MonoTimeImpl(initial._ticks - ticks);

            assert((mt -= Duration(hnsecs)) == before);
            assert(mt  == before);
            assert((mt += Duration(hnsecs)) == initial);
            assert(mt  == initial);
        }
    }


    /++
        The number of ticks in the monotonic time.

        Most programs should not use this directly, but it's exposed for those
        few programs that need it.

        The main reasons that a program might need to use ticks directly is if
        the system clock has higher precision than hnsecs, and the program needs
        that higher precision, or if the program needs to avoid the rounding
        errors caused by converting to hnsecs.
      +/
    @property long ticks() const pure nothrow @nogc
    {
        return _ticks;
    }

    unittest
    {
        auto mt = MonoTimeImpl.currTime;
        assert(mt.ticks == mt._ticks);
    }


    /++
        The number of ticks that MonoTime has per second - i.e. the resolution
        or frequency of the system's monotonic clock.

        e.g. if the system clock had a resolution of microseconds, then
        ticksPerSecond would be $(D 1_000_000).
      +/
    static @property long ticksPerSecond() pure nothrow @nogc
    {
        return _ticksPerSecond[_clockIdx];
    }

    unittest
    {
        assert(MonoTimeImpl.ticksPerSecond == _ticksPerSecond[_clockIdx]);
    }


    ///
    string toString() const pure nothrow
    {
        static if(clockType == ClockType.normal)
            return "MonoTime(" ~ numToString(_ticks) ~ " ticks, " ~ numToString(ticksPerSecond) ~ " ticks per second)";
        else
            return "MonoTimeImpl!(ClockType." ~ _clockName ~ ")(" ~ numToString(_ticks) ~ " ticks, " ~
                   numToString(ticksPerSecond) ~ " ticks per second)";
    }

    unittest
    {
        static size_t findSpace(string str, size_t line = __LINE__)
        {
            for(size_t i = 0; i != str.length; ++i)
            {
                if(str[i] == ' ')
                    return i;
            }
            throw new AssertError("unittest failure", __FILE__, line);
        }

        immutable mt = MonoTimeImpl.currTime;
        auto str = mt.toString();
        static if(is(typeof(this) == MonoTime))
        {
            assert(str[0 .. "MonoTime(".length] == "MonoTime(");
            str = str["MonoTime(".length .. $];
        }
        else
        {
            enum len1 = "MonoTimeImpl!(ClockType.".length;
            assert(str[0 .. len1] == "MonoTimeImpl!(ClockType.");

            auto len2 = len1 + _clockName.length;
            assert(str[len1 .. len2] == _clockName);
            assert(str[len2 .. len2 + 2] == ")(");
            str = str[len2 + 2 .. $];
        }

        immutable space1 = findSpace(str);
        immutable ticksStr = str[0 .. space1];
        assert(ticksStr == numToString(mt._ticks));
        str = str[space1 + 1 .. $];
        assert(str[0 .. "ticks, ".length] == "ticks, ");
        str = str["ticks, ".length .. $];
        immutable space2 = findSpace(str);
        immutable ticksPerSecondStr = str[0 .. space2];
        assert(ticksPerSecondStr == numToString(MonoTimeImpl.ticksPerSecond));
        str = str[space2 + 1 .. $];
        assert(str == "ticks per second)");
    }

private:

    // static immutable long _ticksPerSecond;

    unittest
    {
        assert(_ticksPerSecond[_clockIdx]);
    }


    long _ticks;
}

// This is supposed to be a static variable in MonoTimeImpl with the static
// constructor being in there, but https://issues.dlang.org/show_bug.cgi?id=14517
// prevents that from working. However, moving it back to a static ctor will
// reraise issues with other systems using MonoTime, so we should leave this
// here even when that bug is fixed.
private immutable long[__traits(allMembers, ClockType).length] _ticksPerSecond;

// This is called directly from the runtime initilization function (rt_init),
// instead of using a static constructor. Other subsystems inside the runtime
// (namely, the GC) may need time functionality, but cannot wait until the
// static ctors have run. Therefore, we initialize these specially. Because
// it's a normal function, we need to do some dangerous casting PLEASE take
// care when modifying this function, and it should NOT be called except from
// the runtime init.
//
// NOTE: the code below SPECIFICALLY does not assert when it cannot initialize
// the ticks per second array. This allows cases where a clock is never used on
// a system that doesn't support it. See bugzilla issue
// https://issues.dlang.org/show_bug.cgi?id=14863
// The assert will occur when someone attempts to use _ticksPerSecond for that
// value.
extern(C) void _d_initMonoTime()
{
    // We need a mutable pointer to the ticksPerSecond array. Although this
    // would appear to break immutability, it is logically the same as a static
    // ctor. So we should ONLY write these values once (we will check for 0
    // values when setting to ensure this is truly only called once).
    auto tps = cast(long[])_ticksPerSecond[];

    // If we try to do anything with ClockType in the documentation build, it'll
    // trigger the static assertions related to ClockType, since the
    // documentation build defines all of the possible ClockTypes, which won't
    // work when they're used in the static ifs, because no system supports them
    // all.
    version(CoreDdoc)
    {}
    else version(Windows)
    {
        long ticksPerSecond;
        if(QueryPerformanceFrequency(&ticksPerSecond) != 0)
        {
            foreach(i, typeStr; __traits(allMembers, ClockType))
            {
                // ensure we are only writing immutable data once
                if(tps[i] != 0)
                    assert(0, "_d_initMonoTime should only be called once!");
                tps[i] = ticksPerSecond;
            }
        }
    }
    else version(OSX)
    {
        mach_timebase_info_data_t info;
        if(mach_timebase_info(&info) == 0)
        {
<<<<<<< HEAD
            long ticksPerSecond = 1_000_000_000L * info.numer / info.denom;
            foreach(i, typeStr; __traits(allMembers, ClockType))
            {
                // ensure we are only writing immutable data once
                if(tps[i] != 0)
                    assert(0, "_d_initMonoTime should only be called once!");
                tps[i] = ticksPerSecond;
            }
=======
            mach_timebase_info_data_t info;
            if(mach_timebase_info(&info) == 0)
                _ticksPerSecond = (1_000_000_000 * info.denom) / info.numer;
>>>>>>> 746a746f
        }
    }
    else version(Posix)
    {
        timespec ts;
        foreach(i, typeStr; __traits(allMembers, ClockType))
        {
            static if(typeStr != "second")
            {
                enum clockArg = _posixClock(__traits(getMember, ClockType, typeStr));
                if(clock_getres(clockArg, &ts) == 0)
                {
                    // ensure we are only writing immutable data once
                    if(tps[i] != 0)
                        assert(0, "_d_initMonoTime should only be called once!");

                    // For some reason, on some systems, clock_getres returns
                    // a resolution which is clearly wrong (it's a millisecond
                    // or worse, but the time is updated much more frequently
                    // than that). In such cases, we'll just use nanosecond
                    // resolution.
                    tps[i] = ts.tv_nsec >= 1000 ? 1_000_000_000L
                                                            : 1_000_000_000L / ts.tv_nsec;
                }
            }
        }
    }
}


// Tests for MonoTimeImpl.currTime. It has to be outside, because MonoTimeImpl
// is a template. This unittest block also makes sure that MonoTimeImpl actually
// is instantiated with all of the various ClockTypes so that those types and
// their tests are compiled and run.
unittest
{
    // This test is separate so that it can be tested with MonoTime and not just
    // MonoTimeImpl.
    auto norm1 = MonoTime.currTime;
    auto norm2 = MonoTimeImpl!(ClockType.normal).currTime;
    assert(norm1 <= norm2);

    foreach(typeStr; __traits(allMembers, ClockType))
    {
        // ClockType.second is currently the only clock type that doesn't work
        // with MonoTimeImpl.
        static if(typeStr != "second")
        {
            mixin("alias type = ClockType." ~ typeStr ~ ";");
            auto v1 = MonoTimeImpl!type.currTime;
            auto v2 = MonoTimeImpl!type.currTime;
            scope(failure)
            {
                printf("%s: v1 %s, v2 %s, tps %s\n",
                       (type.stringof ~ "\0").ptr,
                       numToStringz(v1._ticks),
                       numToStringz(v2._ticks),
                       numToStringz(typeof(v1).ticksPerSecond));
            }
            assert(v1 <= v2);

            foreach(otherStr; __traits(allMembers, ClockType))
            {
                static if(otherStr != "second")
                {
                    mixin("alias other = ClockType." ~ otherStr ~ ";");
                    static assert(is(typeof({auto o1 = MonTimeImpl!other.currTime; auto b = v1 <= o1;})) ==
                                  is(type == other));
                }
            }
        }
    }
}


/++
    Converts the given time from one clock frequency/resolution to another.

    See_Also:
        $(LREF ticksToNSecs)
  +/
long convClockFreq(long ticks, long srcTicksPerSecond, long dstTicksPerSecond) @safe pure nothrow @nogc
{
    // This would be more straightforward with floating point arithmetic,
    // but we avoid it here in order to avoid the rounding errors that that
    // introduces. Also, by splitting out the units in this way, we're able
    // to deal with much larger values before running into problems with
    // integer overflow.
    return ticks / srcTicksPerSecond * dstTicksPerSecond +
           ticks % srcTicksPerSecond * dstTicksPerSecond / srcTicksPerSecond;
}

///
unittest
{
    // one tick is one second -> one tick is a hecto-nanosecond
    assert(convClockFreq(45, 1, 10_000_000) == 450_000_000);

    // one tick is one microsecond -> one tick is a millisecond
    assert(convClockFreq(9029, 1_000_000, 1_000) == 9);

    // one tick is 1/3_515_654 of a second -> 1/1_001_010 of a second
    assert(convClockFreq(912_319, 3_515_654, 1_001_010) == 259_764);

    // one tick is 1/MonoTime.ticksPerSecond -> one tick is a nanosecond
    // Equivalent to ticksToNSecs
    auto nsecs = convClockFreq(1982, MonoTime.ticksPerSecond, 1_000_000_000);
}

unittest
{
    assert(convClockFreq(99, 43, 57) == 131);
    assert(convClockFreq(131, 57, 43) == 98);
    assert(convClockFreq(1234567890, 10_000_000, 1_000_000_000) == 123456789000);
    assert(convClockFreq(1234567890, 1_000_000_000, 10_000_000) == 12345678);
    assert(convClockFreq(123456789000, 1_000_000_000, 10_000_000) == 1234567890);
    assert(convClockFreq(12345678, 10_000_000, 1_000_000_000) == 1234567800);
    assert(convClockFreq(13131, 3_515_654, 10_000_000) == 37350);
    assert(convClockFreq(37350, 10_000_000, 3_515_654) == 13130);
    assert(convClockFreq(37350, 3_515_654, 10_000_000) == 106239);
    assert(convClockFreq(106239, 10_000_000, 3_515_654) == 37349);

    // It would be too expensive to cover a large range of possible values for
    // ticks, so we use random values in an attempt to get reasonable coverage.
    import core.stdc.stdlib;
    immutable seed = cast(int)time(null);
    srand(seed);
    scope(failure) printf("seed %d\n", seed);
    enum freq1 = 5_527_551L;
    enum freq2 = 10_000_000L;
    enum freq3 = 1_000_000_000L;
    enum freq4 = 98_123_320L;
    immutable freq5 = MonoTime.ticksPerSecond;

    // This makes it so that freq6 is the first multiple of 10 which is greater
    // than or equal to freq5, which at one point was considered for MonoTime's
    // ticksPerSecond rather than using the system's actual clock frequency, so
    // it seemed like a good test case to have.
    import core.stdc.math;
    immutable numDigitsMinus1 = cast(int)floor(log10(freq5));
    auto freq6 = cast(long)pow(10, numDigitsMinus1);
    if(freq5 > freq6)
        freq6 *= 10;

    foreach(_; 0 .. 10_000)
    {
        long[2] values = [rand(), cast(long)rand() * (rand() % 16)];
        foreach(i; values)
        {
            scope(failure) printf("i %s\n", numToStringz(i));
            assertApprox(convClockFreq(convClockFreq(i, freq1, freq2), freq2, freq1), i - 10, i + 10);
            assertApprox(convClockFreq(convClockFreq(i, freq2, freq1), freq1, freq2), i - 10, i + 10);

            assertApprox(convClockFreq(convClockFreq(i, freq3, freq4), freq4, freq3), i - 100, i + 100);
            assertApprox(convClockFreq(convClockFreq(i, freq4, freq3), freq3, freq4), i - 100, i + 100);

            scope(failure) printf("sys %s mt %s\n", numToStringz(freq5), numToStringz(freq6));
            assertApprox(convClockFreq(convClockFreq(i, freq5, freq6), freq6, freq5), i - 10, i + 10);
            assertApprox(convClockFreq(convClockFreq(i, freq6, freq5), freq5, freq6), i - 10, i + 10);

            // This is here rather than in a unittest block immediately after
            // ticksToNSecs in order to avoid code duplication in the unit tests.
            assert(convClockFreq(i, MonoTime.ticksPerSecond, 1_000_000_000) == ticksToNSecs(i));
        }
    }
}


/++
    Convenience wrapper around $(LREF convClockFreq) which converts ticks at
    a clock frequency of $(D MonoTime.ticksPerSecond) to nanoseconds.

    It's primarily of use when $(D MonoTime.ticksPerSecond) is greater than
    hecto-nanosecond resolution, and an application needs a higher precision
    than hecto-nanoceconds.

    See_Also:
        $(LREF convClockFreq)
  +/
long ticksToNSecs(long ticks) @safe pure nothrow @nogc
{
    return convClockFreq(ticks, MonoTime.ticksPerSecond, 1_000_000_000);
}

///
unittest
{
    auto before = MonoTime.currTime;
    // do stuff
    auto after = MonoTime.currTime;
    auto diffInTicks = after.ticks - before.ticks;
    auto diffInNSecs = ticksToNSecs(diffInTicks);
    assert(diffInNSecs == convClockFreq(diffInTicks, MonoTime.ticksPerSecond, 1_000_000_000));
}


/++
    The reverse of $(LREF ticksToNSecs).
  +/
long nsecsToTicks(long ticks) @safe pure nothrow @nogc
{
    return convClockFreq(ticks, 1_000_000_000, MonoTime.ticksPerSecond);
}

unittest
{
    long ticks = 123409832717333;
    auto nsecs = convClockFreq(ticks, MonoTime.ticksPerSecond, 1_000_000_000);
    ticks = convClockFreq(nsecs, 1_000_000_000, MonoTime.ticksPerSecond);
    assert(nsecsToTicks(nsecs) == ticks);
}



/++
    $(RED Warning: TickDuration will be deprecated in the near future (once all
          uses of it in Phobos have been deprecated). Please use
          $(LREF MonoTime) for the cases where a monotonic timestamp is needed
          and $(LREF Duration) when a duration is needed, rather than using
          TickDuration. It has been decided that TickDuration is too confusing
          (e.g. it conflates a monotonic timestamp and a duration in monotonic
           clock ticks) and that having multiple duration types is too awkward
          and confusing.)

   Represents a duration of time in system clock ticks.

   The system clock ticks are the ticks of the system clock at the highest
   precision that the system provides.
  +/
struct TickDuration
{
    /++
       The number of ticks that the system clock has in one second.

       If $(D ticksPerSec) is $(D 0), then then $(D TickDuration) failed to
       get the value of $(D ticksPerSec) on the current system, and
       $(D TickDuration) is not going to work. That would be highly abnormal
       though.
      +/
    static immutable long ticksPerSec;


    /++
        The tick of the system clock (as a $(D TickDuration)) when the
        application started.
      +/
    static immutable TickDuration appOrigin;


    static @property @safe pure nothrow @nogc
    {
    /++
        It's the same as $(D TickDuration(0)), but it's provided to be
        consistent with $(D Duration) and $(D FracSec), which provide $(D zero)
        properties.
      +/
    TickDuration zero() { return TickDuration(0); }

    /++
        Largest $(D TickDuration) possible.
      +/
    TickDuration max() { return TickDuration(long.max); }

    /++
        Most negative $(D TickDuration) possible.
      +/
    TickDuration min() { return TickDuration(long.min); }
    }

    unittest
    {
        assert(zero == TickDuration(0));
        assert(TickDuration.max == TickDuration(long.max));
        assert(TickDuration.min == TickDuration(long.min));
        assert(TickDuration.min < TickDuration.zero);
        assert(TickDuration.zero < TickDuration.max);
        assert(TickDuration.min < TickDuration.max);
        assert(TickDuration.min - TickDuration(1) == TickDuration.max);
        assert(TickDuration.max + TickDuration(1) == TickDuration.min);
    }


    @trusted shared static this()
    {
        version(Windows)
        {
            if(QueryPerformanceFrequency(cast(long*)&ticksPerSec) == 0)
                ticksPerSec = 0;
        }
        else version(OSX)
        {
            static if(is(typeof(mach_absolute_time)))
            {
                mach_timebase_info_data_t info;

                if(mach_timebase_info(&info))
                    ticksPerSec = 0;
                else
<<<<<<< HEAD
                    ticksPerSec = (1_000_000_000L * info.denom) / info.numer;
=======
                    ticksPerSec = (1_000_000_000 * info.denom) / info.numer;
>>>>>>> 746a746f
            }
            else
                ticksPerSec = 1_000_000;
        }
        else version(Posix)
        {
            static if(is(typeof(clock_gettime)))
            {
                timespec ts;

                if(clock_getres(CLOCK_MONOTONIC, &ts) != 0)
                    ticksPerSec = 0;
                else
                {
                    //For some reason, on some systems, clock_getres returns
                    //a resolution which is clearly wrong (it's a millisecond
                    //or worse, but the time is updated much more frequently
                    //than that). In such cases, we'll just use nanosecond
                    //resolution.
                    ticksPerSec = ts.tv_nsec >= 1000 ? 1_000_000_000
                                                     : 1_000_000_000 / ts.tv_nsec;
                }
            }
            else
                ticksPerSec = 1_000_000;
        }

        if(ticksPerSec != 0)
            appOrigin = TickDuration.currSystemTick;
    }

    unittest
    {
        assert(ticksPerSec);
    }


    /++
       The number of system ticks in this $(D TickDuration).

       You can convert this $(D length) into the number of seconds by dividing
       it by $(D ticksPerSec) (or using one the appropriate property function
       to do it).
      +/
    long length;

    /++
        Returns the total number of seconds in this $(D TickDuration).
      +/
    @property long seconds() @safe const pure nothrow @nogc
    {
        return this.to!("seconds", long)();
    }

    unittest
    {
        foreach(T; _TypeTuple!(TickDuration, const TickDuration, immutable TickDuration))
        {
            assert((cast(T)TickDuration(ticksPerSec)).seconds == 1);
            assert((cast(T)TickDuration(ticksPerSec - 1)).seconds == 0);
            assert((cast(T)TickDuration(ticksPerSec * 2)).seconds == 2);
            assert((cast(T)TickDuration(ticksPerSec * 2 - 1)).seconds == 1);
            assert((cast(T)TickDuration(-1)).seconds == 0);
            assert((cast(T)TickDuration(-ticksPerSec - 1)).seconds == -1);
            assert((cast(T)TickDuration(-ticksPerSec)).seconds == -1);
        }
    }


    /++
        Returns the total number of milliseconds in this $(D TickDuration).
      +/
    @property long msecs() @safe const pure nothrow @nogc
    {
        return this.to!("msecs", long)();
    }


    /++
        Returns the total number of microseconds in this $(D TickDuration).
      +/
    @property long usecs() @safe const pure nothrow @nogc
    {
        return this.to!("usecs", long)();
    }


    /++
        Returns the total number of hecto-nanoseconds in this $(D TickDuration).
      +/
    @property long hnsecs() @safe const pure nothrow @nogc
    {
        return this.to!("hnsecs", long)();
    }


    /++
        Returns the total number of nanoseconds in this $(D TickDuration).
      +/
    @property long nsecs() @safe const pure nothrow @nogc
    {
        return this.to!("nsecs", long)();
    }


    /++
        This allows you to construct a $(D TickDuration) from the given time
        units with the given length.

        Params:
            units  = The time units of the $(D TickDuration) (e.g. $(D "msecs")).
            length = The number of units in the $(D TickDuration).
      +/
    static TickDuration from(string units)(long length) @safe pure nothrow @nogc
        if(units == "seconds" ||
           units == "msecs" ||
           units == "usecs" ||
           units == "hnsecs" ||
           units == "nsecs")
    {
        enum unitsPerSec = convert!("seconds", units)(1);

        return TickDuration(cast(long)(length * (ticksPerSec / cast(real)unitsPerSec)));
    }

    unittest
    {
        foreach(units; _TypeTuple!("seconds", "msecs", "usecs", "nsecs"))
        {
            foreach(T; _TypeTuple!(TickDuration, const TickDuration, immutable TickDuration))
            {
                assertApprox((cast(T)TickDuration.from!units(1000)).to!(units, long)(),
                             500, 1500, units);
                assertApprox((cast(T)TickDuration.from!units(1_000_000)).to!(units, long)(),
                             900_000, 1_100_000, units);
                assertApprox((cast(T)TickDuration.from!units(2_000_000)).to!(units, long)(),
                             1_900_000, 2_100_000, units);
            }
        }
    }


    /++
        Returns a $(LREF Duration) with the same number of hnsecs as this
        $(D TickDuration).
        Note that the conventional way to convert between $(D TickDuration)
        and $(D Duration) is using $(XREF conv, to), e.g.:
        $(D tickDuration.to!Duration())
      +/
    Duration opCast(T)() @safe const pure nothrow @nogc
        if(is(_Unqual!T == Duration))
    {
        return Duration(hnsecs);
    }

    unittest
    {
        foreach(D; _TypeTuple!(Duration, const Duration, immutable Duration))
        {
            foreach(T; _TypeTuple!(TickDuration, const TickDuration, immutable TickDuration))
            {
                auto expected = dur!"seconds"(1);
                assert(cast(D)cast(T)TickDuration.from!"seconds"(1) == expected);

                foreach(units; _TypeTuple!("msecs", "usecs", "hnsecs"))
                {
                    D actual = cast(D)cast(T)TickDuration.from!units(1_000_000);
                    assertApprox(actual, dur!units(900_000), dur!units(1_100_000));
                }
            }
        }
    }


    //Temporary hack until bug http://d.puremagic.com/issues/show_bug.cgi?id=5747 is fixed.
    TickDuration opCast(T)() @safe const pure nothrow @nogc
        if(is(_Unqual!T == TickDuration))
    {
        return this;
    }


    /++
        Adds or subtracts two $(D TickDuration)s as well as assigning the result
        to this $(D TickDuration).

        The legal types of arithmetic for $(D TickDuration) using this operator
        are

        $(TABLE
        $(TR $(TD TickDuration) $(TD +=) $(TD TickDuration) $(TD -->) $(TD TickDuration))
        $(TR $(TD TickDuration) $(TD -=) $(TD TickDuration) $(TD -->) $(TD TickDuration))
        )

        Params:
            rhs = The $(D TickDuration) to add to or subtract from this
                  $(D $(D TickDuration)).
      +/
    ref TickDuration opOpAssign(string op)(TickDuration rhs) @safe pure nothrow @nogc
        if(op == "+" || op == "-")
    {
        mixin("length " ~ op ~ "= rhs.length;");
        return this;
    }

    unittest
    {
        foreach(T; _TypeTuple!(TickDuration, const TickDuration, immutable TickDuration))
        {
            auto a = TickDuration.currSystemTick;
            auto result = a += cast(T)TickDuration.currSystemTick;
            assert(a == result);
            assert(a.to!("seconds", real)() >= 0);

            auto b = TickDuration.currSystemTick;
            result = b -= cast(T)TickDuration.currSystemTick;
            assert(b == result);
            assert(b.to!("seconds", real)() <= 0);

            foreach(U; _TypeTuple!(const TickDuration, immutable TickDuration))
            {
                U u = TickDuration(12);
                static assert(!__traits(compiles, u += cast(T)TickDuration.currSystemTick));
                static assert(!__traits(compiles, u -= cast(T)TickDuration.currSystemTick));
            }
        }
    }


    /++
        Adds or subtracts two $(D TickDuration)s.

        The legal types of arithmetic for $(D TickDuration) using this operator
        are

        $(TABLE
        $(TR $(TD TickDuration) $(TD +) $(TD TickDuration) $(TD -->) $(TD TickDuration))
        $(TR $(TD TickDuration) $(TD -) $(TD TickDuration) $(TD -->) $(TD TickDuration))
        )

        Params:
            rhs = The $(D TickDuration) to add to or subtract from this
                  $(D TickDuration).
      +/
    TickDuration opBinary(string op)(TickDuration rhs) @safe const pure nothrow @nogc
        if(op == "+" || op == "-")
    {
        return TickDuration(mixin("length " ~ op ~ " rhs.length"));
    }

    unittest
    {
        foreach(T; _TypeTuple!(TickDuration, const TickDuration, immutable TickDuration))
        {
            T a = TickDuration.currSystemTick;
            T b = TickDuration.currSystemTick;
            assert((a + b).seconds > 0);
            assert((a - b).seconds <= 0);
        }
    }


    /++
        Returns the negation of this $(D TickDuration).
      +/
    TickDuration opUnary(string op)() @safe const pure nothrow @nogc
        if(op == "-")
    {
        return TickDuration(-length);
    }

    unittest
    {
        foreach(T; _TypeTuple!(TickDuration, const TickDuration, immutable TickDuration))
        {
            assert(-(cast(T)TickDuration(7)) == TickDuration(-7));
            assert(-(cast(T)TickDuration(5)) == TickDuration(-5));
            assert(-(cast(T)TickDuration(-7)) == TickDuration(7));
            assert(-(cast(T)TickDuration(-5)) == TickDuration(5));
            assert(-(cast(T)TickDuration(0)) == TickDuration(0));
        }
    }


    /++
       operator overloading "<, >, <=, >="
      +/
    int opCmp(TickDuration rhs) @safe const pure nothrow @nogc
    {
        return length < rhs.length ? -1 : (length == rhs.length ? 0 : 1);
    }

    unittest
    {
        foreach(T; _TypeTuple!(TickDuration, const TickDuration, immutable TickDuration))
        {
            foreach(U; _TypeTuple!(TickDuration, const TickDuration, immutable TickDuration))
            {
                T t = TickDuration.currSystemTick;
                U u = t;
                assert(t == u);
                assert(copy(t) == u);
                assert(t == copy(u));
            }
        }

        foreach(T; _TypeTuple!(TickDuration, const TickDuration, immutable TickDuration))
        {
            foreach(U; _TypeTuple!(TickDuration, const TickDuration, immutable TickDuration))
            {
                T t = TickDuration.currSystemTick;
                U u = t + t;
                assert(t < u);
                assert(t <= t);
                assert(u > t);
                assert(u >= u);

                assert(copy(t) < u);
                assert(copy(t) <= t);
                assert(copy(u) > t);
                assert(copy(u) >= u);

                assert(t < copy(u));
                assert(t <= copy(t));
                assert(u > copy(t));
                assert(u >= copy(u));
            }
        }
    }


    /++
        The legal types of arithmetic for $(D TickDuration) using this operator
        overload are

        $(TABLE
        $(TR $(TD TickDuration) $(TD *) $(TD long) $(TD -->) $(TD TickDuration))
        $(TR $(TD TickDuration) $(TD *) $(TD floating point) $(TD -->) $(TD TickDuration))
        )

        Params:
            value = The value to divide from this duration.
      +/
    void opOpAssign(string op, T)(T value) @safe pure nothrow @nogc
        if(op == "*" &&
           (__traits(isIntegral, T) || __traits(isFloating, T)))
    {
        length = cast(long)(length * value);
    }

    unittest
    {
        immutable curr = TickDuration.currSystemTick;
        TickDuration t1 = curr;
        immutable t2 = curr + curr;
        t1 *= 2;
        assert(t1 == t2);

        t1 = curr;
        t1 *= 2.0;
        immutable tol = TickDuration(cast(long)(_abs(t1.length) * double.epsilon * 2.0));
        assertApprox(t1, t2 - tol, t2 + tol);

        t1 = curr;
        t1 *= 2.1;
        assert(t1 > t2);

        foreach(T; _TypeTuple!(const TickDuration, immutable TickDuration))
        {
            T t = TickDuration.currSystemTick;
            assert(!__traits(compiles, t *= 12));
            assert(!__traits(compiles, t *= 12.0));
        }
    }


    /++
        The legal types of arithmetic for $(D TickDuration) using this operator
        overload are

        $(TABLE
        $(TR $(TD TickDuration) $(TD /) $(TD long) $(TD -->) $(TD TickDuration))
        $(TR $(TD TickDuration) $(TD /) $(TD floating point) $(TD -->) $(TD TickDuration))
        )

        Params:
            value = The value to divide from this $(D TickDuration).

        Throws:
            $(D TimeException) if an attempt to divide by $(D 0) is made.
      +/
    void opOpAssign(string op, T)(T value) @safe pure
        if(op == "/" &&
           (__traits(isIntegral, T) || __traits(isFloating, T)))
    {
        if(value == 0)
            throw new TimeException("Attempted division by 0.");

        length = cast(long)(length / value);
    }

    unittest
    {
        immutable curr = TickDuration.currSystemTick;
        immutable t1 = curr;
        TickDuration t2 = curr + curr;
        t2 /= 2;
        assert(t1 == t2);

        t2 = curr + curr;
        t2 /= 2.0;
        immutable tol = TickDuration(cast(long)(_abs(t2.length) * double.epsilon / 2.0));
        assertApprox(t1, t2 - tol, t2 + tol);

        t2 = curr + curr;
        t2 /= 2.1;
        assert(t1 > t2);

        _assertThrown!TimeException(t2 /= 0);

        foreach(T; _TypeTuple!(const TickDuration, immutable TickDuration))
        {
            T t = TickDuration.currSystemTick;
            assert(!__traits(compiles, t /= 12));
            assert(!__traits(compiles, t /= 12.0));
        }
    }


    /++
        The legal types of arithmetic for $(D TickDuration) using this operator
        overload are

        $(TABLE
        $(TR $(TD TickDuration) $(TD *) $(TD long) $(TD -->) $(TD TickDuration))
        $(TR $(TD TickDuration) $(TD *) $(TD floating point) $(TD -->) $(TD TickDuration))
        )

        Params:
            value = The value to divide from this $(D TickDuration).
      +/
    TickDuration opBinary(string op, T)(T value) @safe const pure nothrow @nogc
        if(op == "*" &&
           (__traits(isIntegral, T) || __traits(isFloating, T)))
    {
        return TickDuration(cast(long)(length * value));
    }

    unittest
    {
        foreach(T; _TypeTuple!(TickDuration, const TickDuration, immutable TickDuration))
        {
            T t1 = TickDuration.currSystemTick;
            T t2 = t1 + t1;
            assert(t1 * 2 == t2);
            immutable tol = TickDuration(cast(long)(_abs(t1.length) * double.epsilon * 2.0));
            assertApprox(t1 * 2.0, t2 - tol, t2 + tol);
            assert(t1 * 2.1 > t2);
        }
    }


    /++
        The legal types of arithmetic for $(D TickDuration) using this operator
        overload are

        $(TABLE
        $(TR $(TD TickDuration) $(TD /) $(TD long) $(TD -->) $(TD TickDuration))
        $(TR $(TD TickDuration) $(TD /) $(TD floating point) $(TD -->) $(TD TickDuration))
        )

        Params:
            value = The value to divide from this $(D TickDuration).

        Throws:
            $(D TimeException) if an attempt to divide by $(D 0) is made.
      +/
    TickDuration opBinary(string op, T)(T value) @safe const pure
        if(op == "/" &&
           (__traits(isIntegral, T) || __traits(isFloating, T)))
    {
        if(value == 0)
            throw new TimeException("Attempted division by 0.");

        return TickDuration(cast(long)(length / value));
    }

    unittest
    {
        foreach(T; _TypeTuple!(TickDuration, const TickDuration, immutable TickDuration))
        {
            T t1 = TickDuration.currSystemTick;
            T t2 = t1 + t1;
            assert(t2 / 2 == t1);
            immutable tol = TickDuration(cast(long)(_abs(t2.length) * double.epsilon / 2.0));
            assertApprox(t2 / 2.0, t1 - tol, t1 + tol);
            assert(t2 / 2.1 < t1);

            _assertThrown!TimeException(t2 / 0);
        }
    }


    /++
        Params:
            ticks = The number of ticks in the TickDuration.
      +/
    @safe pure nothrow @nogc this(long ticks)
    {
        this.length = ticks;
    }

    unittest
    {
        foreach(i; [-42, 0, 42])
            assert(TickDuration(i).length == i);
    }


    /++
        The current system tick. The number of ticks per second varies from
        system to system. $(D currSystemTick) uses a monotonic clock, so it's
        intended for precision timing by comparing relative time values, not for
        getting the current system time.

        On Windows, $(D QueryPerformanceCounter) is used. On Mac OS X,
        $(D mach_absolute_time) is used, while on other Posix systems,
        $(D clock_gettime) is used. If $(D mach_absolute_time) or
        $(D clock_gettime) is unavailable, then Posix systems use
        $(D gettimeofday) (the decision is made when $(D TickDuration) is
        compiled), which unfortunately, is not monotonic, but if
        $(D mach_absolute_time) and $(D clock_gettime) aren't available, then
        $(D gettimeofday) is the the best that there is.

        $(RED Warning):
            On some systems, the monotonic clock may stop counting when
            the computer goes to sleep or hibernates. So, the monotonic
            clock could be off if that occurs. This is known to happen
            on Mac OS X. It has not been tested whether it occurs on
            either Windows or on Linux.

        Throws:
            $(D TimeException) if it fails to get the time.
      +/
    static @property TickDuration currSystemTick() @trusted nothrow @nogc
    {
        version(Windows)
        {
            ulong ticks;
            if(QueryPerformanceCounter(cast(long*)&ticks) == 0)
                assert(0, "Failed in QueryPerformanceCounter().");

            return TickDuration(ticks);
        }
        else version(OSX)
        {
            static if(is(typeof(mach_absolute_time)))
                return TickDuration(cast(long)mach_absolute_time());
            else
            {
                timeval tv;
                if(gettimeofday(&tv, null) != 0)
                    assert(0, "Failed in gettimeofday().");

                return TickDuration(tv.tv_sec * TickDuration.ticksPerSec +
                                    tv.tv_usec * TickDuration.ticksPerSec / 1000 / 1000);
            }
        }
        else version(Posix)
        {
            static if(is(typeof(clock_gettime)))
            {
                timespec ts;
                if(clock_gettime(CLOCK_MONOTONIC, &ts) != 0)
                    assert(0, "Failed in clock_gettime().");

                return TickDuration(ts.tv_sec * TickDuration.ticksPerSec +
                                    ts.tv_nsec * TickDuration.ticksPerSec / 1000 / 1000 / 1000);
            }
            else
            {
                timeval tv;
                if(gettimeofday(&tv, null) != 0)
                    assert(0, "Failed in gettimeofday().");

                return TickDuration(tv.tv_sec * TickDuration.ticksPerSec +
                                    tv.tv_usec * TickDuration.ticksPerSec / 1000 / 1000);
            }
        }
    }

    @safe nothrow unittest
    {
        assert(TickDuration.currSystemTick.length > 0);
    }
}


/++
    Generic way of converting between two time units. Conversions to smaller
    units use truncating division. Years and months can be converted to each
    other, small units can be converted to each other, but years and months
    cannot be converted to or from smaller units (due to the varying number
    of days in a month or year).

    Params:
        from  = The units of time to convert from.
        to    = The units of time to convert to.
        value = The value to convert.
  +/
long convert(string from, string to)(long value) @safe pure nothrow @nogc
    if(((from == "weeks" ||
         from == "days" ||
         from == "hours" ||
         from == "minutes" ||
         from == "seconds" ||
         from == "msecs" ||
         from == "usecs" ||
         from == "hnsecs" ||
         from == "nsecs") &&
        (to == "weeks" ||
         to == "days" ||
         to == "hours" ||
         to == "minutes" ||
         to == "seconds" ||
         to == "msecs" ||
         to == "usecs" ||
         to == "hnsecs" ||
         to == "nsecs")) ||
       ((from == "years" || from == "months") && (to == "years" || to == "months")))
{
    static if(from == "years")
    {
        static if(to == "years")
            return value;
        else static if(to == "months")
            return value * 12;
        else
            static assert(0, "A generic month or year cannot be converted to or from smaller units.");
    }
    else static if(from == "months")
    {
        static if(to == "years")
            return value / 12;
        else static if(to == "months")
            return value;
        else
            static assert(0, "A generic month or year cannot be converted to or from smaller units.");
    }
    else static if(from == "nsecs" && to == "nsecs")
        return value;
    else static if(from == "nsecs")
        return convert!("hnsecs", to)(value / 100);
    else static if(to == "nsecs")
        return convert!(from, "hnsecs")(value) * 100;
    else
        return (hnsecsPer!from * value) / hnsecsPer!to;
}

///
unittest
{
    assert(convert!("years", "months")(1) == 12);
    assert(convert!("months", "years")(12) == 1);

    assert(convert!("weeks", "days")(1) == 7);
    assert(convert!("hours", "seconds")(1) == 3600);
    assert(convert!("seconds", "days")(1) == 0);
    assert(convert!("seconds", "days")(86_400) == 1);

    assert(convert!("nsecs", "nsecs")(1) == 1);
    assert(convert!("nsecs", "hnsecs")(1) == 0);
    assert(convert!("hnsecs", "nsecs")(1) == 100);
    assert(convert!("nsecs", "seconds")(1) == 0);
    assert(convert!("seconds", "nsecs")(1) == 1_000_000_000);
}

unittest
{
    foreach(units; _TypeTuple!("weeks", "days", "hours", "seconds", "msecs", "usecs", "hnsecs", "nsecs"))
    {
        static assert(!__traits(compiles, convert!("years", units)(12)), units);
        static assert(!__traits(compiles, convert!(units, "years")(12)), units);
    }

    foreach(units; _TypeTuple!("years", "months", "weeks", "days",
                               "hours", "seconds", "msecs", "usecs", "hnsecs", "nsecs"))
    {
        assert(convert!(units, units)(12) == 12);
    }

    assert(convert!("weeks", "hnsecs")(1) == 6_048_000_000_000L);
    assert(convert!("days", "hnsecs")(1) == 864_000_000_000L);
    assert(convert!("hours", "hnsecs")(1) == 36_000_000_000L);
    assert(convert!("minutes", "hnsecs")(1) == 600_000_000L);
    assert(convert!("seconds", "hnsecs")(1) == 10_000_000L);
    assert(convert!("msecs", "hnsecs")(1) == 10_000);
    assert(convert!("usecs", "hnsecs")(1) == 10);

    assert(convert!("hnsecs", "weeks")(6_048_000_000_000L) == 1);
    assert(convert!("hnsecs", "days")(864_000_000_000L) == 1);
    assert(convert!("hnsecs", "hours")(36_000_000_000L) == 1);
    assert(convert!("hnsecs", "minutes")(600_000_000L) == 1);
    assert(convert!("hnsecs", "seconds")(10_000_000L) == 1);
    assert(convert!("hnsecs", "msecs")(10_000) == 1);
    assert(convert!("hnsecs", "usecs")(10) == 1);

    assert(convert!("weeks", "days")(1) == 7);
    assert(convert!("days", "weeks")(7) == 1);

    assert(convert!("days", "hours")(1) == 24);
    assert(convert!("hours", "days")(24) == 1);

    assert(convert!("hours", "minutes")(1) == 60);
    assert(convert!("minutes", "hours")(60) == 1);

    assert(convert!("minutes", "seconds")(1) == 60);
    assert(convert!("seconds", "minutes")(60) == 1);

    assert(convert!("seconds", "msecs")(1) == 1000);
    assert(convert!("msecs", "seconds")(1000) == 1);

    assert(convert!("msecs", "usecs")(1) == 1000);
    assert(convert!("usecs", "msecs")(1000) == 1);

    assert(convert!("usecs", "hnsecs")(1) == 10);
    assert(convert!("hnsecs", "usecs")(10) == 1);

    assert(convert!("weeks", "nsecs")(1) == 604_800_000_000_000L);
    assert(convert!("days", "nsecs")(1) == 86_400_000_000_000L);
    assert(convert!("hours", "nsecs")(1) == 3_600_000_000_000L);
    assert(convert!("minutes", "nsecs")(1) == 60_000_000_000L);
    assert(convert!("seconds", "nsecs")(1) == 1_000_000_000L);
    assert(convert!("msecs", "nsecs")(1) == 1_000_000);
    assert(convert!("usecs", "nsecs")(1) == 1000);
    assert(convert!("hnsecs", "nsecs")(1) == 100);

    assert(convert!("nsecs", "weeks")(604_800_000_000_000L) == 1);
    assert(convert!("nsecs", "days")(86_400_000_000_000L) == 1);
    assert(convert!("nsecs", "hours")(3_600_000_000_000L) == 1);
    assert(convert!("nsecs", "minutes")(60_000_000_000L) == 1);
    assert(convert!("nsecs", "seconds")(1_000_000_000L) == 1);
    assert(convert!("nsecs", "msecs")(1_000_000) == 1);
    assert(convert!("nsecs", "usecs")(1000) == 1);
    assert(convert!("nsecs", "hnsecs")(100) == 1);
}


/++
    Represents fractional seconds.

    This is the portion of the time which is smaller than a second and it cannot
    hold values which would be greater than or equal to a second (or less than
    or equal to a negative second).

    It holds hnsecs internally, but you can create it using either milliseconds,
    microseconds, or hnsecs. What it does is allow for a simple way to set or
    adjust the fractional seconds portion of a $(D Duration) or a
    $(XREF datetime, SysTime) without having to worry about whether you're
    dealing with milliseconds, microseconds, or hnsecs.

    $(D FracSec)'s functions which take time unit strings do accept
    $(D "nsecs"), but because the resolution of $(D Duration) and
    $(XREF datetime, SysTime) is hnsecs, you don't actually get precision higher
    than hnsecs. $(D "nsecs") is accepted merely for convenience. Any values
    given as nsecs will be converted to hnsecs using $(D convert) (which uses
    truncating division when converting to smaller units).
  +/
struct FracSec
{
@safe pure:

public:

    /++
        A $(D FracSec) of $(D 0). It's shorter than doing something like
        $(D FracSec.from!"msecs"(0)) and more explicit than $(D FracSec.init).
      +/
    static @property nothrow @nogc FracSec zero() { return FracSec(0); }

    unittest
    {
        assert(zero == FracSec.from!"msecs"(0));
    }


    /++
        Create a $(D FracSec) from the given units ($(D "msecs"), $(D "usecs"),
        or $(D "hnsecs")).

        Params:
            units = The units to create a FracSec from.
            value = The number of the given units passed the second.

        Throws:
            $(D TimeException) if the given value would result in a $(D FracSec)
            greater than or equal to $(D 1) second or less than or equal to
            $(D -1) seconds.
      +/
    static FracSec from(string units)(long value)
        if(units == "msecs" ||
           units == "usecs" ||
           units == "hnsecs" ||
           units == "nsecs")
    {
        immutable hnsecs = cast(int)convert!(units, "hnsecs")(value);
        _enforceValid(hnsecs);
        return FracSec(hnsecs);
    }

    unittest
    {
        assert(FracSec.from!"msecs"(0) == FracSec(0));
        assert(FracSec.from!"usecs"(0) == FracSec(0));
        assert(FracSec.from!"hnsecs"(0) == FracSec(0));

        foreach(sign; [1, -1])
        {
            _assertThrown!TimeException(from!"msecs"(1000 * sign));

            assert(FracSec.from!"msecs"(1 * sign) == FracSec(10_000 * sign));
            assert(FracSec.from!"msecs"(999 * sign) == FracSec(9_990_000 * sign));

            _assertThrown!TimeException(from!"usecs"(1_000_000 * sign));

            assert(FracSec.from!"usecs"(1 * sign) == FracSec(10 * sign));
            assert(FracSec.from!"usecs"(999 * sign) == FracSec(9990 * sign));
            assert(FracSec.from!"usecs"(999_999 * sign) == FracSec(9999_990 * sign));

            _assertThrown!TimeException(from!"hnsecs"(10_000_000 * sign));

            assert(FracSec.from!"hnsecs"(1 * sign) == FracSec(1 * sign));
            assert(FracSec.from!"hnsecs"(999 * sign) == FracSec(999 * sign));
            assert(FracSec.from!"hnsecs"(999_999 * sign) == FracSec(999_999 * sign));
            assert(FracSec.from!"hnsecs"(9_999_999 * sign) == FracSec(9_999_999 * sign));

            assert(FracSec.from!"nsecs"(1 * sign) == FracSec(0));
            assert(FracSec.from!"nsecs"(10 * sign) == FracSec(0));
            assert(FracSec.from!"nsecs"(99 * sign) == FracSec(0));
            assert(FracSec.from!"nsecs"(100 * sign) == FracSec(1 * sign));
            assert(FracSec.from!"nsecs"(99_999 * sign) == FracSec(999 * sign));
            assert(FracSec.from!"nsecs"(99_999_999 * sign) == FracSec(999_999 * sign));
            assert(FracSec.from!"nsecs"(999_999_999 * sign) == FracSec(9_999_999 * sign));
        }
    }


    /++
        Returns the negation of this $(D FracSec).
      +/
    FracSec opUnary(string op)() const nothrow @nogc
        if(op == "-")
    {
        return FracSec(-_hnsecs);
    }

    unittest
    {
        foreach(val; [-7, -5, 0, 5, 7])
        {
            foreach(F; _TypeTuple!(FracSec, const FracSec, immutable FracSec))
            {
                F fs = FracSec(val);
                assert(-fs == FracSec(-val));
            }
        }
    }


    /++
        The value of this $(D FracSec) as milliseconds.
      +/
    @property int msecs() const nothrow @nogc
    {
        return cast(int)convert!("hnsecs", "msecs")(_hnsecs);
    }

    unittest
    {
        foreach(F; _TypeTuple!(FracSec, const FracSec, immutable FracSec))
        {
            assert(FracSec(0).msecs == 0);

            foreach(sign; [1, -1])
            {
                assert((cast(F)FracSec(1 * sign)).msecs == 0);
                assert((cast(F)FracSec(999 * sign)).msecs == 0);
                assert((cast(F)FracSec(999_999 * sign)).msecs == 99 * sign);
                assert((cast(F)FracSec(9_999_999 * sign)).msecs == 999 * sign);
            }
        }
    }


    /++
        The value of this $(D FracSec) as milliseconds.

        Params:
            milliseconds = The number of milliseconds passed the second.

        Throws:
            $(D TimeException) if the given value is not less than $(D 1) second
            and greater than a $(D -1) seconds.
      +/
    @property void msecs(int milliseconds)
    {
        immutable hnsecs = cast(int)convert!("msecs", "hnsecs")(milliseconds);
        _enforceValid(hnsecs);
        _hnsecs = hnsecs;
    }

    unittest
    {
        static void test(int msecs, FracSec expected = FracSec.init, size_t line = __LINE__)
        {
            FracSec fs;
            fs.msecs = msecs;

            if(fs != expected)
                throw new AssertError("unittest failure", __FILE__, line);
        }

        _assertThrown!TimeException(test(-1000));
        _assertThrown!TimeException(test(1000));

        test(0, FracSec(0));

        foreach(sign; [1, -1])
        {
            test(1 * sign, FracSec(10_000 * sign));
            test(999 * sign, FracSec(9_990_000 * sign));
        }

        foreach(F; _TypeTuple!(const FracSec, immutable FracSec))
        {
            F fs = FracSec(1234567);
            static assert(!__traits(compiles, fs.msecs = 12), F.stringof);
        }
    }


    /++
        The value of this $(D FracSec) as microseconds.
      +/
    @property int usecs() const nothrow @nogc
    {
        return cast(int)convert!("hnsecs", "usecs")(_hnsecs);
    }

    unittest
    {
        foreach(F; _TypeTuple!(FracSec, const FracSec, immutable FracSec))
        {
            assert(FracSec(0).usecs == 0);

            foreach(sign; [1, -1])
            {
                assert((cast(F)FracSec(1 * sign)).usecs == 0);
                assert((cast(F)FracSec(999 * sign)).usecs == 99 * sign);
                assert((cast(F)FracSec(999_999 * sign)).usecs == 99_999 * sign);
                assert((cast(F)FracSec(9_999_999 * sign)).usecs == 999_999 * sign);
            }
        }
    }


    /++
        The value of this $(D FracSec) as microseconds.

        Params:
            microseconds = The number of microseconds passed the second.

        Throws:
            $(D TimeException) if the given value is not less than $(D 1) second
            and greater than a $(D -1) seconds.
      +/
    @property void usecs(int microseconds)
    {
        immutable hnsecs = cast(int)convert!("usecs", "hnsecs")(microseconds);
        _enforceValid(hnsecs);
        _hnsecs = hnsecs;
    }

    unittest
    {
        static void test(int usecs, FracSec expected = FracSec.init, size_t line = __LINE__)
        {
            FracSec fs;
            fs.usecs = usecs;

            if(fs != expected)
                throw new AssertError("unittest failure", __FILE__, line);
        }

        _assertThrown!TimeException(test(-1_000_000));
        _assertThrown!TimeException(test(1_000_000));

        test(0, FracSec(0));

        foreach(sign; [1, -1])
        {
            test(1 * sign, FracSec(10 * sign));
            test(999 * sign, FracSec(9990 * sign));
            test(999_999 * sign, FracSec(9_999_990 * sign));
        }

        foreach(F; _TypeTuple!(const FracSec, immutable FracSec))
        {
            F fs = FracSec(1234567);
            static assert(!__traits(compiles, fs.usecs = 12), F.stringof);
        }
    }


    /++
        The value of this $(D FracSec) as hnsecs.
      +/
    @property int hnsecs() const nothrow @nogc
    {
        return _hnsecs;
    }

    unittest
    {
        foreach(F; _TypeTuple!(FracSec, const FracSec, immutable FracSec))
        {
            assert(FracSec(0).hnsecs == 0);

            foreach(sign; [1, -1])
            {
                assert((cast(F)FracSec(1 * sign)).hnsecs == 1 * sign);
                assert((cast(F)FracSec(999 * sign)).hnsecs == 999 * sign);
                assert((cast(F)FracSec(999_999 * sign)).hnsecs == 999_999 * sign);
                assert((cast(F)FracSec(9_999_999 * sign)).hnsecs == 9_999_999 * sign);
            }
        }
    }


    /++
        The value of this $(D FracSec) as hnsecs.

        Params:
            hnsecs = The number of hnsecs passed the second.

        Throws:
            $(D TimeException) if the given value is not less than $(D 1) second
            and greater than a $(D -1) seconds.
      +/
    @property void hnsecs(int hnsecs)
    {
        _enforceValid(hnsecs);
        _hnsecs = hnsecs;
    }

    unittest
    {
        static void test(int hnsecs, FracSec expected = FracSec.init, size_t line = __LINE__)
        {
            FracSec fs;
            fs.hnsecs = hnsecs;

            if(fs != expected)
                throw new AssertError("unittest failure", __FILE__, line);
        }

        _assertThrown!TimeException(test(-10_000_000));
        _assertThrown!TimeException(test(10_000_000));

        test(0, FracSec(0));

        foreach(sign; [1, -1])
        {
            test(1 * sign, FracSec(1 * sign));
            test(999 * sign, FracSec(999 * sign));
            test(999_999 * sign, FracSec(999_999 * sign));
            test(9_999_999 * sign, FracSec(9_999_999 * sign));
        }

        foreach(F; _TypeTuple!(const FracSec, immutable FracSec))
        {
            F fs = FracSec(1234567);
            static assert(!__traits(compiles, fs.hnsecs = 12), F.stringof);
        }
    }


    /++
        The value of this $(D FracSec) as nsecs.

        Note that this does not give you any greater precision
        than getting the value of this $(D FracSec) as hnsecs.
      +/
    @property int nsecs() const nothrow @nogc
    {
        return cast(int)convert!("hnsecs", "nsecs")(_hnsecs);
    }

    unittest
    {
        foreach(F; _TypeTuple!(FracSec, const FracSec, immutable FracSec))
        {
            assert(FracSec(0).nsecs == 0);

            foreach(sign; [1, -1])
            {
                assert((cast(F)FracSec(1 * sign)).nsecs == 100 * sign);
                assert((cast(F)FracSec(999 * sign)).nsecs == 99_900 * sign);
                assert((cast(F)FracSec(999_999 * sign)).nsecs == 99_999_900 * sign);
                assert((cast(F)FracSec(9_999_999 * sign)).nsecs == 999_999_900 * sign);
            }
        }
    }


    /++
        The value of this $(D FracSec) as nsecs.

        Note that this does not give you any greater precision
        than setting the value of this $(D FracSec) as hnsecs.

        Params:
            nsecs = The number of nsecs passed the second.

        Throws:
            $(D TimeException) if the given value is not less than $(D 1) second
            and greater than a $(D -1) seconds.
      +/
    @property void nsecs(long nsecs)
    {
        immutable hnsecs = cast(int)convert!("nsecs", "hnsecs")(nsecs);
        _enforceValid(hnsecs);
        _hnsecs = hnsecs;
    }

    unittest
    {
        static void test(int nsecs, FracSec expected = FracSec.init, size_t line = __LINE__)
        {
            FracSec fs;
            fs.nsecs = nsecs;

            if(fs != expected)
                throw new AssertError("unittest failure", __FILE__, line);
        }

        _assertThrown!TimeException(test(-1_000_000_000));
        _assertThrown!TimeException(test(1_000_000_000));

        test(0, FracSec(0));

        foreach(sign; [1, -1])
        {
            test(1 * sign, FracSec(0));
            test(10 * sign, FracSec(0));
            test(100 * sign, FracSec(1 * sign));
            test(999 * sign, FracSec(9 * sign));
            test(999_999 * sign, FracSec(9999 * sign));
            test(9_999_999 * sign, FracSec(99_999 * sign));
        }

        foreach(F; _TypeTuple!(const FracSec, immutable FracSec))
        {
            F fs = FracSec(1234567);
            static assert(!__traits(compiles, fs.nsecs = 12), F.stringof);
        }
    }


    /+
        Converts this $(D TickDuration) to a string.
      +/
    //Due to bug http://d.puremagic.com/issues/show_bug.cgi?id=3715 , we can't
    //have versions of toString() with extra modifiers, so we define one version
    //with modifiers and one without.
    string toString()
    {
        return _toStringImpl();
    }


    /++
        Converts this $(D TickDuration) to a string.
      +/
    //Due to bug http://d.puremagic.com/issues/show_bug.cgi?id=3715 , we can't
    //have versions of toString() with extra modifiers, so we define one version
    //with modifiers and one without.
    string toString() const nothrow
    {
        return _toStringImpl();
    }

    unittest
    {
        auto fs = FracSec(12);
        const cfs = FracSec(12);
        immutable ifs = FracSec(12);
        assert(fs.toString() == "12 hnsecs");
        assert(cfs.toString() == "12 hnsecs");
        assert(ifs.toString() == "12 hnsecs");
    }


private:

    /+
        Since we have two versions of $(D toString), we have $(D _toStringImpl)
        so that they can share implementations.
      +/
    string _toStringImpl() const nothrow
    {
        try
        {
            long hnsecs = _hnsecs;

            immutable milliseconds = splitUnitsFromHNSecs!"msecs"(hnsecs);
            immutable microseconds = splitUnitsFromHNSecs!"usecs"(hnsecs);

            if(hnsecs == 0)
            {
                if(microseconds == 0)
                {
                    if(milliseconds == 0)
                        return "0 hnsecs";
                    else
                    {
                        if(milliseconds == 1)
                            return "1 ms";
                        else
                            return numToString(milliseconds) ~ " ms";
                    }
                }
                else
                {
                    immutable fullMicroseconds = getUnitsFromHNSecs!"usecs"(_hnsecs);

                    if(fullMicroseconds == 1)
                        return "1 μs";
                    else
                        return numToString(fullMicroseconds) ~ " μs";
                }
            }
            else
            {
                if(_hnsecs == 1)
                    return "1 hnsec";
                else
                    return numToString(_hnsecs) ~ " hnsecs";
            }
        }
        catch(Exception e)
            assert(0, "Something threw when nothing can throw.");
    }

    unittest
    {
        foreach(sign; [1 , -1])
        {
            immutable signStr = sign == 1 ? "" : "-";

            assert(FracSec.from!"msecs"(0 * sign).toString() == "0 hnsecs");
            assert(FracSec.from!"msecs"(1 * sign).toString() == signStr ~ "1 ms");
            assert(FracSec.from!"msecs"(2 * sign).toString() == signStr ~ "2 ms");
            assert(FracSec.from!"msecs"(100 * sign).toString() == signStr ~ "100 ms");
            assert(FracSec.from!"msecs"(999 * sign).toString() == signStr ~ "999 ms");

            assert(FracSec.from!"usecs"(0* sign).toString() == "0 hnsecs");
            assert(FracSec.from!"usecs"(1* sign).toString() == signStr ~ "1 μs");
            assert(FracSec.from!"usecs"(2* sign).toString() == signStr ~ "2 μs");
            assert(FracSec.from!"usecs"(100* sign).toString() == signStr ~ "100 μs");
            assert(FracSec.from!"usecs"(999* sign).toString() == signStr ~ "999 μs");
            assert(FracSec.from!"usecs"(1000* sign).toString() == signStr ~ "1 ms");
            assert(FracSec.from!"usecs"(2000* sign).toString() == signStr ~ "2 ms");
            assert(FracSec.from!"usecs"(9999* sign).toString() == signStr ~ "9999 μs");
            assert(FracSec.from!"usecs"(10_000* sign).toString() == signStr ~ "10 ms");
            assert(FracSec.from!"usecs"(20_000* sign).toString() == signStr ~ "20 ms");
            assert(FracSec.from!"usecs"(100_000* sign).toString() == signStr ~ "100 ms");
            assert(FracSec.from!"usecs"(100_001* sign).toString() == signStr ~ "100001 μs");
            assert(FracSec.from!"usecs"(999_999* sign).toString() == signStr ~ "999999 μs");

            assert(FracSec.from!"hnsecs"(0* sign).toString() == "0 hnsecs");
            assert(FracSec.from!"hnsecs"(1* sign).toString() == (sign == 1 ? "1 hnsec" : "-1 hnsecs"));
            assert(FracSec.from!"hnsecs"(2* sign).toString() == signStr ~ "2 hnsecs");
            assert(FracSec.from!"hnsecs"(100* sign).toString() == signStr ~ "10 μs");
            assert(FracSec.from!"hnsecs"(999* sign).toString() == signStr ~ "999 hnsecs");
            assert(FracSec.from!"hnsecs"(1000* sign).toString() == signStr ~ "100 μs");
            assert(FracSec.from!"hnsecs"(2000* sign).toString() == signStr ~ "200 μs");
            assert(FracSec.from!"hnsecs"(9999* sign).toString() == signStr ~ "9999 hnsecs");
            assert(FracSec.from!"hnsecs"(10_000* sign).toString() == signStr ~ "1 ms");
            assert(FracSec.from!"hnsecs"(20_000* sign).toString() == signStr ~ "2 ms");
            assert(FracSec.from!"hnsecs"(100_000* sign).toString() == signStr ~ "10 ms");
            assert(FracSec.from!"hnsecs"(100_001* sign).toString() == signStr ~ "100001 hnsecs");
            assert(FracSec.from!"hnsecs"(200_000* sign).toString() == signStr ~ "20 ms");
            assert(FracSec.from!"hnsecs"(999_999* sign).toString() == signStr ~ "999999 hnsecs");
            assert(FracSec.from!"hnsecs"(1_000_001* sign).toString() == signStr ~ "1000001 hnsecs");
            assert(FracSec.from!"hnsecs"(9_999_999* sign).toString() == signStr ~ "9999999 hnsecs");
        }
    }


    /+
        Returns whether the given number of hnsecs fits within the range of
        $(D FracSec).

        Params:
            hnsecs = The number of hnsecs.
      +/
    static bool _valid(int hnsecs) nothrow @nogc
    {
        immutable second = convert!("seconds", "hnsecs")(1);
        return hnsecs > -second && hnsecs < second;
    }


    /+
        Throws:
            $(D TimeException) if $(D valid(hnsecs)) is $(D false).
      +/
    static void _enforceValid(int hnsecs)
    {
        if(!_valid(hnsecs))
            throw new TimeException("FracSec must be greater than equal to 0 and less than 1 second.");
    }


    /+
        Params:
            hnsecs = The number of hnsecs passed the second.
      +/
    this(int hnsecs) nothrow @nogc
    {
        _hnsecs = hnsecs;
    }


    invariant()
    {
        if(!_valid(_hnsecs))
            throw new AssertError("Invaliant Failure: hnsecs [" ~ numToString(_hnsecs) ~ "]", __FILE__, __LINE__);
    }


    int _hnsecs;
}


/++
    Exception type used by core.time.
  +/
class TimeException : Exception
{
    /++
        Params:
            msg  = The message for the exception.
            file = The file where the exception occurred.
            line = The line number where the exception occurred.
            next = The previous exception in the chain of exceptions, if any.
      +/
    this(string msg, string file = __FILE__, size_t line = __LINE__, Throwable next = null) @safe pure nothrow
    {
        super(msg, file, line, next);
    }

    /++
        Params:
            msg  = The message for the exception.
            next = The previous exception in the chain of exceptions.
            file = The file where the exception occurred.
            line = The line number where the exception occurred.
      +/
    this(string msg, Throwable next, string file = __FILE__, size_t line = __LINE__) @safe pure nothrow
    {
        super(msg, file, line, next);
    }
}

unittest
{
    {
        auto e = new TimeException("hello");
        assert(e.msg == "hello");
        assert(e.file == __FILE__);
        assert(e.line == __LINE__ - 3);
        assert(e.next is null);
    }

    {
        auto next = new Exception("foo");
        auto e = new TimeException("goodbye", next);
        assert(e.msg == "goodbye");
        assert(e.file == __FILE__);
        assert(e.line == __LINE__ - 3);
        assert(e.next is next);
    }
}



/++
    Returns the absolute value of a duration.
  +/
Duration abs(Duration duration) @safe pure nothrow @nogc
{
    return Duration(_abs(duration._hnsecs));
}

/++ Ditto +/
TickDuration abs(TickDuration duration) @safe pure nothrow @nogc
{
    return TickDuration(_abs(duration.length));
}

unittest
{
    assert(abs(dur!"msecs"(5)) == dur!"msecs"(5));
    assert(abs(dur!"msecs"(-5)) == dur!"msecs"(5));

    assert(abs(TickDuration(17)) == TickDuration(17));
    assert(abs(TickDuration(-17)) == TickDuration(17));
}


//==============================================================================
// Private Section.
//
// Much of this is a copy or simplified copy of what's in std.datetime.
//==============================================================================
private:


/+
    Template to help with converting between time units.
 +/
template hnsecsPer(string units)
    if(units == "weeks" ||
       units == "days" ||
       units == "hours" ||
       units == "minutes" ||
       units == "seconds" ||
       units == "msecs" ||
       units == "usecs" ||
       units == "hnsecs")
{
    static if(units == "hnsecs")
        enum hnsecsPer = 1L;
    else static if(units == "usecs")
        enum hnsecsPer = 10L;
    else static if(units == "msecs")
        enum hnsecsPer = 1000 * hnsecsPer!"usecs";
    else static if(units == "seconds")
        enum hnsecsPer = 1000 * hnsecsPer!"msecs";
    else static if(units == "minutes")
        enum hnsecsPer = 60 * hnsecsPer!"seconds";
    else static if(units == "hours")
        enum hnsecsPer = 60 * hnsecsPer!"minutes";
    else static if(units == "days")
        enum hnsecsPer = 24 * hnsecsPer!"hours";
    else static if(units == "weeks")
        enum hnsecsPer = 7 * hnsecsPer!"days";
}

/+
    Splits out a particular unit from hnsecs and gives you the value for that
    unit and the remaining hnsecs. It really shouldn't be used unless all units
    larger than the given units have already been split out.

    Params:
        units  = The units to split out.
        hnsecs = The current total hnsecs. Upon returning, it is the hnsecs left
                 after splitting out the given units.

    Returns:
        The number of the given units from converting hnsecs to those units.
  +/
long splitUnitsFromHNSecs(string units)(ref long hnsecs) @safe pure nothrow @nogc
    if(units == "weeks" ||
       units == "days" ||
       units == "hours" ||
       units == "minutes" ||
       units == "seconds" ||
       units == "msecs" ||
       units == "usecs" ||
       units == "hnsecs")
{
    immutable value = convert!("hnsecs", units)(hnsecs);
    hnsecs -= convert!(units, "hnsecs")(value);

    return value;
}

///
unittest
{
    auto hnsecs = 2595000000007L;
    immutable days = splitUnitsFromHNSecs!"days"(hnsecs);
    assert(days == 3);
    assert(hnsecs == 3000000007);

    immutable minutes = splitUnitsFromHNSecs!"minutes"(hnsecs);
    assert(minutes == 5);
    assert(hnsecs == 7);
}


/+
    This function is used to split out the units without getting the remaining
    hnsecs.

    See_Also:
        $(LREF splitUnitsFromHNSecs)

    Params:
        units  = The units to split out.
        hnsecs = The current total hnsecs.

    Returns:
        The split out value.
  +/
long getUnitsFromHNSecs(string units)(long hnsecs) @safe pure nothrow @nogc
    if(units == "weeks" ||
       units == "days" ||
       units == "hours" ||
       units == "minutes" ||
       units == "seconds" ||
       units == "msecs" ||
       units == "usecs" ||
       units == "hnsecs")
{
    return convert!("hnsecs", units)(hnsecs);
}

///
unittest
{
    auto hnsecs = 2595000000007L;
    immutable days = getUnitsFromHNSecs!"days"(hnsecs);
    assert(days == 3);
    assert(hnsecs == 2595000000007L);
}


/+
    This function is used to split out the units without getting the units but
    just the remaining hnsecs.

    See_Also:
        $(LREF splitUnitsFromHNSecs)

    Params:
        units  = The units to split out.
        hnsecs = The current total hnsecs.

    Returns:
        The remaining hnsecs.
  +/
long removeUnitsFromHNSecs(string units)(long hnsecs) @safe pure nothrow @nogc
    if(units == "weeks" ||
       units == "days" ||
       units == "hours" ||
       units == "minutes" ||
       units == "seconds" ||
       units == "msecs" ||
       units == "usecs" ||
       units == "hnsecs")
{
    immutable value = convert!("hnsecs", units)(hnsecs);

    return hnsecs - convert!(units, "hnsecs")(value);
}

///
unittest
{
    auto hnsecs = 2595000000007L;
    auto returned = removeUnitsFromHNSecs!"days"(hnsecs);
    assert(returned == 3000000007);
    assert(hnsecs == 2595000000007L);
}


/+
    Whether all of the given strings are among the accepted strings.
  +/
bool allAreAcceptedUnits(acceptedUnits...)(string[] units...)
{
    foreach(unit; units)
    {
        bool found = false;
        foreach(acceptedUnit; acceptedUnits)
        {
            if(unit == acceptedUnit)
            {
                found = true;
                break;
            }
        }
        if(!found)
            return false;
    }
    return true;
}

unittest
{
    assert(allAreAcceptedUnits!("hours", "seconds")("seconds", "hours"));
    assert(!allAreAcceptedUnits!("hours", "seconds")("minutes", "hours"));
    assert(!allAreAcceptedUnits!("hours", "seconds")("seconds", "minutes"));
    assert(allAreAcceptedUnits!("days", "hours", "minutes", "seconds", "msecs")("minutes"));
    assert(!allAreAcceptedUnits!("days", "hours", "minutes", "seconds", "msecs")("usecs"));
    assert(!allAreAcceptedUnits!("days", "hours", "minutes", "seconds", "msecs")("secs"));
}


/+
    Whether the given time unit strings are arranged in order from largest to
    smallest.
  +/
bool unitsAreInDescendingOrder(string[] units...)
{
    if(units.length <= 1)
        return true;

    immutable string[] timeStrings = ["nsecs", "hnsecs", "usecs", "msecs", "seconds",
                                      "minutes", "hours", "days", "weeks", "months", "years"];
    size_t currIndex = 42;
    foreach(i, timeStr; timeStrings)
    {
        if(units[0] == timeStr)
        {
            currIndex = i;
            break;
        }
    }
    assert(currIndex != 42);

    foreach(unit; units[1 .. $])
    {
        size_t nextIndex = 42;
        foreach(i, timeStr; timeStrings)
        {
            if(unit == timeStr)
            {
                nextIndex = i;
                break;
            }
        }
        assert(nextIndex != 42);

        if(currIndex <= nextIndex)
            return false;
        currIndex = nextIndex;
    }
    return true;
}

unittest
{
    assert(unitsAreInDescendingOrder("years", "months", "weeks", "days", "hours", "minutes",
                                     "seconds", "msecs", "usecs", "hnsecs", "nsecs"));
    assert(unitsAreInDescendingOrder("weeks", "hours", "msecs"));
    assert(unitsAreInDescendingOrder("days", "hours", "minutes"));
    assert(unitsAreInDescendingOrder("hnsecs"));
    assert(!unitsAreInDescendingOrder("days", "hours", "hours"));
    assert(!unitsAreInDescendingOrder("days", "hours", "days"));
}


/+
    The time units which are one step larger than the given units.
  +/
template nextLargerTimeUnits(string units)
    if(units == "days" ||
       units == "hours" ||
       units == "minutes" ||
       units == "seconds" ||
       units == "msecs" ||
       units == "usecs" ||
       units == "hnsecs" ||
       units == "nsecs")
{
    static if(units == "days")
        enum nextLargerTimeUnits = "weeks";
    else static if(units == "hours")
        enum nextLargerTimeUnits = "days";
    else static if(units == "minutes")
        enum nextLargerTimeUnits = "hours";
    else static if(units == "seconds")
        enum nextLargerTimeUnits = "minutes";
    else static if(units == "msecs")
        enum nextLargerTimeUnits = "seconds";
    else static if(units == "usecs")
        enum nextLargerTimeUnits = "msecs";
    else static if(units == "hnsecs")
        enum nextLargerTimeUnits = "usecs";
    else static if(units == "nsecs")
        enum nextLargerTimeUnits = "hnsecs";
    else
        static assert(0, "Broken template constraint");
}

///
unittest
{
    assert(nextLargerTimeUnits!"minutes" == "hours");
    assert(nextLargerTimeUnits!"hnsecs" == "usecs");
}

unittest
{
    assert(nextLargerTimeUnits!"nsecs" == "hnsecs");
    assert(nextLargerTimeUnits!"hnsecs" == "usecs");
    assert(nextLargerTimeUnits!"usecs" == "msecs");
    assert(nextLargerTimeUnits!"msecs" == "seconds");
    assert(nextLargerTimeUnits!"seconds" == "minutes");
    assert(nextLargerTimeUnits!"minutes" == "hours");
    assert(nextLargerTimeUnits!"hours" == "days");
    assert(nextLargerTimeUnits!"days" == "weeks");

    static assert(!__traits(compiles, nextLargerTimeUnits!"weeks"));
    static assert(!__traits(compiles, nextLargerTimeUnits!"months"));
    static assert(!__traits(compiles, nextLargerTimeUnits!"years"));
}


/+
    Local version of abs, since std.math.abs is in Phobos, not druntime.
  +/
long _abs(long val) @safe pure nothrow @nogc
{
    return val >= 0 ? val : -val;
}

double _abs(double val) @safe pure nothrow @nogc
{
    return val >= 0.0 ? val : -val;
}


/+
    Unfortunately, $(D snprintf) is not pure, so here's a way to convert
    a number to a string which is.
  +/
string numToString(long value) @safe pure nothrow
{
    try
    {
        immutable negative = value < 0;
        char[25] str;
        size_t i = str.length;

        if(negative)
            value = -value;

        while(1)
        {
            char digit = cast(char)('0' + value % 10);
            value /= 10;

            str[--i] = digit;
            assert(i > 0);

            if(value == 0)
                break;
        }

        if(negative)
            return "-" ~ str[i .. $].idup;
        else
            return str[i .. $].idup;
    }
    catch(Exception e)
        assert(0, "Something threw when nothing can throw.");
}

unittest
{
    string a = numToString(1);
    assert(a == "1");

    a = numToString(-1);
    assert(a == "-1");
}

version(unittest)
string numToString(double value) @safe pure nothrow
{
    immutable negative = value < 0;
    string result = (negative ? "-" : "") ~ numToString(cast(long)value);
    result ~= '.';
    result ~= numToString(cast(long)(_abs((value - cast(long)value) * 1000000)));

    while (result[$-1] == '0')
        result = result[0 .. $-1];
    return result;
}

unittest
{
    auto a = 1.337;
    auto aStr = numToString(a);
    assert(aStr[0 .. 4] == "1.33", aStr);

    a = 0.337;
    aStr = numToString(a);
    assert(aStr[0 .. 4] == "0.33", aStr);

    a = -0.337;
    aStr = numToString(a);
    assert(aStr[0 .. 5] == "-0.33", aStr);
}

version(unittest) const(char)* numToStringz()(long value) @safe pure nothrow
{
    return (numToString(value) ~ "\0").ptr;
}


/+ A copy of std.typecons.TypeTuple. +/
template _TypeTuple(TList...)
{
    alias TList _TypeTuple;
}


/+ An adjusted copy of std.exception.assertThrown. +/
version(unittest) void _assertThrown(T : Throwable = Exception, E)
                                    (lazy E expression,
                                     string msg = null,
                                     string file = __FILE__,
                                     size_t line = __LINE__)
{
    bool thrown = false;

    try
        expression();
    catch(T t)
        thrown = true;

    if(!thrown)
    {
        immutable tail = msg.length == 0 ? "." : ": " ~ msg;

        throw new AssertError("assertThrown() failed: No " ~ T.stringof ~ " was thrown" ~ tail, file, line);
    }
}

unittest
{

    void throwEx(Throwable t)
    {
        throw t;
    }

    void nothrowEx()
    {}

    try
        _assertThrown!Exception(throwEx(new Exception("It's an Exception")));
    catch(AssertError)
        assert(0);

    try
        _assertThrown!Exception(throwEx(new Exception("It's an Exception")), "It's a message");
    catch(AssertError)
        assert(0);

    try
        _assertThrown!AssertError(throwEx(new AssertError("It's an AssertError", __FILE__, __LINE__)));
    catch(AssertError)
        assert(0);

    try
        _assertThrown!AssertError(throwEx(new AssertError("It's an AssertError", __FILE__, __LINE__)), "It's a message");
    catch(AssertError)
        assert(0);


    {
        bool thrown = false;
        try
            _assertThrown!Exception(nothrowEx());
        catch(AssertError)
            thrown = true;

        assert(thrown);
    }

    {
        bool thrown = false;
        try
            _assertThrown!Exception(nothrowEx(), "It's a message");
        catch(AssertError)
            thrown = true;

        assert(thrown);
    }

    {
        bool thrown = false;
        try
            _assertThrown!AssertError(nothrowEx());
        catch(AssertError)
            thrown = true;

        assert(thrown);
    }

    {
        bool thrown = false;
        try
            _assertThrown!AssertError(nothrowEx(), "It's a message");
        catch(AssertError)
            thrown = true;

        assert(thrown);
    }
}


version(unittest) void assertApprox(D, E)(D actual,
                                          E lower,
                                          E upper,
                                          string msg = "unittest failure",
                                          size_t line = __LINE__)
    if(is(D : const Duration) && is(E : const Duration))
{
    if(actual < lower)
        throw new AssertError(msg ~ ": lower: " ~ actual.toString(), __FILE__, line);
    if(actual > upper)
        throw new AssertError(msg ~ ": upper: " ~ actual.toString(), __FILE__, line);
}

version(unittest) void assertApprox(D, E)(D actual,
                                          E lower,
                                          E upper,
                                          string msg = "unittest failure",
                                          size_t line = __LINE__)
    if(is(D : const TickDuration) && is(E : const TickDuration))
{
    if(actual.length < lower.length || actual.length > upper.length)
    {
        throw new AssertError(msg ~ ": [" ~ numToString(lower.length) ~ "] [" ~
                              numToString(actual.length) ~ "] [" ~
                              numToString(upper.length) ~ "]", __FILE__, line);
    }
}

version(unittest) void assertApprox(MT)(MT actual,
                                        MT lower,
                                        MT upper,
                                        string msg = "unittest failure",
                                        size_t line = __LINE__)
    if(is(MT == MonoTimeImpl!type, ClockType type))
{
    assertApprox(actual._ticks, lower._ticks, upper._ticks, msg, line);
}

version(unittest) void assertApprox()(long actual,
                                      long lower,
                                      long upper,
                                      string msg = "unittest failure",
                                      size_t line = __LINE__)
{
    if(actual < lower)
        throw new AssertError(msg ~ ": lower: " ~ numToString(actual), __FILE__, line);
    if(actual > upper)
        throw new AssertError(msg ~ ": upper: " ~ numToString(actual), __FILE__, line);
}<|MERGE_RESOLUTION|>--- conflicted
+++ resolved
@@ -2735,8 +2735,7 @@
         mach_timebase_info_data_t info;
         if(mach_timebase_info(&info) == 0)
         {
-<<<<<<< HEAD
-            long ticksPerSecond = 1_000_000_000L * info.numer / info.denom;
+            long ticksPerSecond = (1_000_000_000L * info.denom) / info.numer;
             foreach(i, typeStr; __traits(allMembers, ClockType))
             {
                 // ensure we are only writing immutable data once
@@ -2744,11 +2743,6 @@
                     assert(0, "_d_initMonoTime should only be called once!");
                 tps[i] = ticksPerSecond;
             }
-=======
-            mach_timebase_info_data_t info;
-            if(mach_timebase_info(&info) == 0)
-                _ticksPerSecond = (1_000_000_000 * info.denom) / info.numer;
->>>>>>> 746a746f
         }
     }
     else version(Posix)
@@ -3047,11 +3041,7 @@
                 if(mach_timebase_info(&info))
                     ticksPerSec = 0;
                 else
-<<<<<<< HEAD
                     ticksPerSec = (1_000_000_000L * info.denom) / info.numer;
-=======
-                    ticksPerSec = (1_000_000_000 * info.denom) / info.numer;
->>>>>>> 746a746f
             }
             else
                 ticksPerSec = 1_000_000;
