/**
 * D header file for POSIX.
 *
 * Copyright: Copyright Sean Kelly 2005 - 2009.
 * License:   <a href="http://www.boost.org/LICENSE_1_0.txt">Boost License 1.0</a>.
 * Authors:   Sean Kelly
 * Standards: The Open Group Base Specifications Issue 6, IEEE Std 1003.1, 2004 Edition
 */

/*          Copyright Sean Kelly 2005 - 2009.
 * Distributed under the Boost Software License, Version 1.0.
 *    (See accompanying file LICENSE or copy at
 *          http://www.boost.org/LICENSE_1_0.txt)
 */
module core.sys.posix.setjmp;

private import core.sys.posix.config;
private import core.sys.posix.signal; // for sigset_t

version (Posix):
extern (C):

//
// Required
//
/*
jmp_buf

int  setjmp(ref jmp_buf);
void longjmp(ref jmp_buf, int);
*/

version( linux )
{
    version( X86_64 )
    {
        //enum JB_BX      = 0;
        //enum JB_BP      = 1;
        //enum JB_12      = 2;
        //enum JB_13      = 3;
        //enum JB_14      = 4;
        //enum JB_15      = 5;
        //enum JB_SP      = 6;
        //enum JB_PC      = 7;
        //enum JB_SIZE    = 64;

        alias long[8] __jmp_buf;
    }
    else version( X86 )
    {
        //enum JB_BX      = 0;
        //enum JB_SI      = 1;
        //enum JB_DI      = 2;
        //enum JB_BP      = 3;
        //enum JB_SP      = 4;
        //enum JB_PC      = 5;
        //enum JB_SIZE    = 24;

        alias int[6] __jmp_buf;
    }
    else version ( SPARC )
    {
        alias int[3] __jmp_buf;
    }
    else version (ARM)
    {
        alias int[64] __jmp_buf;
    }
    else version (PPC)
    {
<<<<<<< HEAD
        alias int[64 + 12 * 4] __jmp_buf;
=======
        alias int[64 + (12*4)] __jmp_buf;
>>>>>>> 87e0c12d
    }
    else version (PPC64)
    {
        alias long[64] __jmp_buf;
    }
<<<<<<< HEAD
    else
        static assert(false, "Unsupported architecture.");
=======
    else version (MIPS)
    {
        struct __jmp_buf
        {
            version (MIPS_O32)
            {
                void * __pc;
                void * __sp;
                int __regs[8];
                void * __fp;
                void * __gp;
            }
            else
            {
                long __pc;
                long __sp;
                long __regs[8];
                long __fp;
                long __gp;
            }
            int __fpc_csr;
            version (MIPS_N64)
                double __fpregs[8];
            else
                double __fpregs[6];
        }
    }
    else
        static assert(0, "unimplemented");
>>>>>>> 87e0c12d

    struct __jmp_buf_tag
    {
        __jmp_buf   __jmpbuf;
        int         __mask_was_saved;
        sigset_t    __saved_mask;
    }

    alias __jmp_buf_tag[1] jmp_buf;

    alias _setjmp setjmp; // see XOpen block
    void longjmp(ref jmp_buf, int);
}
else version( FreeBSD )
{
    // <machine/setjmp.h>
    version( X86 )
    {
        enum _JBLEN = 11;
        struct _jmp_buf { int[_JBLEN + 1] _jb; }
    }
    else version( X86_64)
    {
        enum _JBLEN = 12;
        struct _jmp_buf { c_long[_JBLEN] _jb; }
    }
    else version( SPARC )
    {
        enum _JBLEN = 5;
        struct _jmp_buf { c_long[_JBLEN + 1] _jb; }
    }
    else
        static assert(0);
    alias _jmp_buf[1] jmp_buf;

    int  setjmp(ref jmp_buf);
    void longjmp(ref jmp_buf, int);
}

//
// C Extension (CX)
//
/*
sigjmp_buf

int  sigsetjmp(sigjmp_buf, int);
void siglongjmp(sigjmp_buf, int);
*/

version( linux )
{
    alias jmp_buf sigjmp_buf;

    int __sigsetjmp(sigjmp_buf, int);
    alias __sigsetjmp sigsetjmp;
    void siglongjmp(sigjmp_buf, int);
}
else version( FreeBSD )
{
    // <machine/setjmp.h>
    version( X86 )
    {
        struct _sigjmp_buf { int[_JBLEN + 1] _ssjb; }
    }
    else version( X86_64)
    {
        struct _sigjmp_buf { c_long[_JBLEN] _sjb; }
    }
    else version( SPARC )
    {
        enum _JBLEN         = 5;
        enum _JB_FP         = 0;
        enum _JB_PC         = 1;
        enum _JB_SP         = 2;
        enum _JB_SIGMASK    = 3;
        enum _JB_SIGFLAG    = 5;
        struct _sigjmp_buf { c_long[_JBLEN + 1] _sjb; }
    }
    else
        static assert(0);
    alias _sigjmp_buf[1] sigjmp_buf;

    int  sigsetjmp(ref sigjmp_buf);
    void siglongjmp(ref sigjmp_buf, int);
}

//
// XOpen (XSI)
//
/*
int  _setjmp(jmp_buf);
void _longjmp(jmp_buf, int);
*/

version( linux )
{
    int  _setjmp(ref jmp_buf);
    void _longjmp(ref jmp_buf, int);
}
else version( FreeBSD )
{
    int  _setjmp(ref jmp_buf);
    void _longjmp(ref jmp_buf, int);
}<|MERGE_RESOLUTION|>--- conflicted
+++ resolved
@@ -68,20 +68,12 @@
     }
     else version (PPC)
     {
-<<<<<<< HEAD
-        alias int[64 + 12 * 4] __jmp_buf;
-=======
         alias int[64 + (12*4)] __jmp_buf;
->>>>>>> 87e0c12d
     }
     else version (PPC64)
     {
         alias long[64] __jmp_buf;
     }
-<<<<<<< HEAD
-    else
-        static assert(false, "Unsupported architecture.");
-=======
     else version (MIPS)
     {
         struct __jmp_buf
@@ -111,7 +103,6 @@
     }
     else
         static assert(0, "unimplemented");
->>>>>>> 87e0c12d
 
     struct __jmp_buf_tag
     {
