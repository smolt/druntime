--- conflicted
+++ resolved
@@ -99,13 +99,7 @@
     // iOS always uses 64-bit inodes.  I am only focusing on iOS, so not
     // touching MacOS which can use 64-bit too by using 64-bit functions that
     // have $INODE64 suffix.
-<<<<<<< HEAD
-    version (ARM) version = DARWIN_64_BIT_INO_T;
-
-    version (DARWIN_64_BIT_INO_T)
-=======
     version (IPhoneOS)
->>>>>>> 294d1405
     {
         struct dirent
         {
