--- conflicted
+++ resolved
@@ -576,12 +576,53 @@
 {
     // iOS always uses 64-bit inode with normal stat() function (there is no
     // stat64).  MacOS I think uses stat$INODE64 for 64-bit.  Anyway, I am
-    // only focusing on iOS, so not touch MacOS here and now.
-    version (ARM) version = DARWIN_64_BIT_INO_T;
-
-    version (DARWIN_64_BIT_INO_T)
-    {
-<<<<<<< HEAD
+    // only focusing on iOS, so will not type to meld with MacOS below.
+    version (ARM) version = DARWIN_USE_64_BIT_INODE_IOS;
+
+    version (DARWIN_USE_64_BIT_INODE_IOS)
+    {
+        struct stat_t
+        {
+            dev_t       st_dev;
+            mode_t      st_mode;
+            nlink_t     st_nlink;
+            ulong       st_ino;
+            uid_t       st_uid;
+            gid_t       st_gid;
+            dev_t       st_rdev;
+
+            static if( false /*!_POSIX_C_SOURCE || _DARWIN_C_SOURCE*/ )
+            {
+                timespec  st_atimespec;
+                timespec  st_mtimespec;
+                timespec  st_ctimespec;
+                timespec  st_birthtimespec;
+            }
+            else
+            {
+                time_t      st_atime;
+                c_long      st_atimensec;
+                time_t      st_mtime;
+                c_long      st_mtimensec;
+                time_t      st_ctime;
+                c_long      st_ctimensec;
+                time_t      st_birthtime;
+                c_long      st_birthtimensec;
+            }
+
+            off_t       st_size;
+            blkcnt_t    st_blocks;
+            blksize_t   st_blksize;
+            uint        st_flags;
+            uint        st_gen;
+            int         st_lspare;
+            long        st_qspare[2];
+        }
+    }
+    else // ! version (DARWIN_USE_64_BIT_INODE_IOS)
+    {
+    struct stat_t
+    {
       version ( DARWIN_USE_64_BIT_INODE )
       {
         dev_t       st_dev;
@@ -621,80 +662,7 @@
         uint        st_gen;
         int         st_lspare;
         long        st_qspare[2];
-=======
-        struct stat_t
-        {
-            dev_t       st_dev;
-            mode_t      st_mode;
-            nlink_t     st_nlink;
-            ulong       st_ino;
-            uid_t       st_uid;
-            gid_t       st_gid;
-            dev_t       st_rdev;
-
-            static if( false /*!_POSIX_C_SOURCE || _DARWIN_C_SOURCE*/ )
-            {
-                timespec  st_atimespec;
-                timespec  st_mtimespec;
-                timespec  st_ctimespec;
-                timespec  st_birthtimespec;
-            }
-            else
-            {
-                time_t      st_atime;
-                c_long      st_atimensec;
-                time_t      st_mtime;
-                c_long      st_mtimensec;
-                time_t      st_ctime;
-                c_long      st_ctimensec;
-                time_t      st_birthtime;
-                c_long      st_birthtimensec;
-            }
-
-            off_t       st_size;
-            blkcnt_t    st_blocks;
-            blksize_t   st_blksize;
-            uint        st_flags;
-            uint        st_gen;
-            int         st_lspare;
-            long        st_qspare[2];
-        }
-    }
-    else // ! version (DARWIN_64_BIT_INO_T)
-    {
-        struct stat_t
-        {
-            dev_t       st_dev;
-            ino_t       st_ino;
-            mode_t      st_mode;
-            nlink_t     st_nlink;
-            uid_t       st_uid;
-            gid_t       st_gid;
-            dev_t       st_rdev;
-            static if( false /*!_POSIX_C_SOURCE || _DARWIN_C_SOURCE*/ )
-            {
-                timespec  st_atimespec;
-                timespec  st_mtimespec;
-                timespec  st_ctimespec;
-            }
-            else
-            {
-                time_t      st_atime;
-                c_long      st_atimensec;
-                time_t      st_mtime;
-                c_long      st_mtimensec;
-                time_t      st_ctime;
-                c_long      st_ctimensec;
-            }
-            off_t       st_size;
-            blkcnt_t    st_blocks;
-            blksize_t   st_blksize;
-            uint        st_flags;
-            uint        st_gen;
-            int         st_lspare;
-            long        st_qspare[2];
-        }
->>>>>>> 14e7be27
+    }
     }
 
     enum S_IRUSR    = 0x100;  // octal 0400
