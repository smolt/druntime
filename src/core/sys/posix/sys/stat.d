--- conflicted
+++ resolved
@@ -576,13 +576,7 @@
     // iOS always uses 64-bit inode with normal stat() function (there is no
     // stat64).  MacOS I think uses stat$INODE64 for 64-bit.  Anyway, I am
     // only focusing on iOS, so will not type to meld with MacOS below.
-<<<<<<< HEAD
-    version (ARM) version = DARWIN_USE_64_BIT_INODE_IOS;
-
-    version (DARWIN_USE_64_BIT_INODE_IOS)
-=======
     version (IPhoneOS)
->>>>>>> 294d1405
     {
         struct stat_t
         {
@@ -619,17 +613,10 @@
             uint        st_flags;
             uint        st_gen;
             int         st_lspare;
-<<<<<<< HEAD
             long[2]     st_qspare;
         }
     }
-    else // ! version (DARWIN_USE_64_BIT_INODE_IOS)
-=======
-            long        st_qspare[2];
-        }
-    }
     else // !version (IPhoneOS)
->>>>>>> 294d1405
     {
     struct stat_t
     {
@@ -674,7 +661,6 @@
         long[2]     st_qspare;
     }
     }
-    }
 
     enum S_IRUSR    = 0x100;  // octal 0400
     enum S_IWUSR    = 0x080;  // octal 0200
