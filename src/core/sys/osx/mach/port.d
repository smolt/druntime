/**
 * D header file for OSX.
 *
 * Copyright: Copyright Sean Kelly 2008 - 2009.
 * License:   $(WEB www.boost.org/LICENSE_1_0.txt, Boost License 1.0).
 * Authors:   Sean Kelly
 */

/*          Copyright Sean Kelly 2008 - 2009.
 * Distributed under the Boost Software License, Version 1.0.
 *    (See accompanying file LICENSE or copy at
 *          http://www.boost.org/LICENSE_1_0.txt)
 */
module core.sys.osx.mach.port;

version (OSX):
extern (C):

version( X86 )
    version = i386;
version( X86_64 )
    version = i386;
version( ARM )
    version = ARM_Any;
version( AArch64 )
    version = ARM_Any;

version( i386 )
{
    alias uint        natural_t;
    alias natural_t   mach_port_t;
}
// dano - TODO: not sure this is correct
<<<<<<< HEAD
version( ARM )
=======
version( ARM_Any )
>>>>>>> 294d1405
{
    alias uint        natural_t;
    alias natural_t   mach_port_t;
}<|MERGE_RESOLUTION|>--- conflicted
+++ resolved
@@ -31,11 +31,7 @@
     alias natural_t   mach_port_t;
 }
 // dano - TODO: not sure this is correct
-<<<<<<< HEAD
-version( ARM )
-=======
 version( ARM_Any )
->>>>>>> 294d1405
 {
     alias uint        natural_t;
     alias natural_t   mach_port_t;
