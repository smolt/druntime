/**
 * D header file for OSX.
 *
 * Copyright: Copyright Sean Kelly 2008 - 2009.
 * License:   $(WEB www.boost.org/LICENSE_1_0.txt, Boost License 1.0).
 * Authors:   Sean Kelly
 */

/*          Copyright Sean Kelly 2008 - 2009.
 * Distributed under the Boost Software License, Version 1.0.
 *    (See accompanying file LICENSE or copy at
 *          http://www.boost.org/LICENSE_1_0.txt)
 */
module core.sys.osx.mach.thread_act;

version (OSX):
extern (C):
nothrow:

public import core.sys.osx.mach.kern_return;
public import core.sys.osx.mach.port;

version( X86 )
    version = i386;
version( X86_64 )
    version = i386;
version( ARM )
    version = ARM_Any;
version( AArch64 )
    version = ARM_Any;
version( i386 )
{
    alias mach_port_t thread_act_t;
    alias void        thread_state_t;
    alias int         thread_state_flavor_t;
    alias natural_t   mach_msg_type_number_t;

    enum
    {
        x86_THREAD_STATE32      = 1,
        x86_FLOAT_STATE32       = 2,
        x86_EXCEPTION_STATE32   = 3,
        x86_THREAD_STATE64      = 4,
        x86_FLOAT_STATE64       = 5,
        x86_EXCEPTION_STATE64   = 6,
        x86_THREAD_STATE        = 7,
        x86_FLOAT_STATE         = 8,
        x86_EXCEPTION_STATE     = 9,
        x86_DEBUG_STATE32       = 10,
        x86_DEBUG_STATE64       = 11,
        x86_DEBUG_STATE         = 12,
        THREAD_STATE_NONE       = 13,
    }

    struct x86_thread_state32_t
    {
        uint    eax;
        uint    ebx;
        uint    ecx;
        uint    edx;
        uint    edi;
        uint    esi;
        uint    ebp;
        uint    esp;
        uint    ss;
        uint    eflags;
        uint    eip;
        uint    cs;
        uint    ds;
        uint    es;
        uint    fs;
        uint    gs;
    }

    struct x86_thread_state64_t
    {
        ulong   rax;
        ulong   rbx;
        ulong   rcx;
        ulong   rdx;
        ulong   rdi;
        ulong   rsi;
        ulong   rbp;
        ulong   rsp;
        ulong   r8;
        ulong   r9;
        ulong   r10;
        ulong   r11;
        ulong   r12;
        ulong   r13;
        ulong   r14;
        ulong   r15;
        ulong   rip;
        ulong   rflags;
        ulong   cs;
        ulong   fs;
        ulong   gs;
    }

    struct x86_state_hdr_t
    {
        int     flavor;
        int     count;
    }

    struct x86_thread_state_t
    {
        x86_state_hdr_t             tsh;
        union _uts
        {
            x86_thread_state32_t    ts32;
            x86_thread_state64_t    ts64;
        }
        _uts                        uts;
    }

    enum : mach_msg_type_number_t
    {
        x86_THREAD_STATE32_COUNT = cast(mach_msg_type_number_t)( x86_thread_state32_t.sizeof / int.sizeof ),
        x86_THREAD_STATE64_COUNT = cast(mach_msg_type_number_t)( x86_thread_state64_t.sizeof / int.sizeof ),
        x86_THREAD_STATE_COUNT   = cast(mach_msg_type_number_t)( x86_thread_state_t.sizeof / int.sizeof ),
    }

    alias x86_THREAD_STATE          MACHINE_THREAD_STATE;
    alias x86_THREAD_STATE_COUNT    MACHINE_THREAD_STATE_COUNT;

    mach_port_t   mach_thread_self();
    kern_return_t thread_suspend(thread_act_t);
    kern_return_t thread_resume(thread_act_t);
    kern_return_t thread_get_state(thread_act_t, thread_state_flavor_t, thread_state_t*, mach_msg_type_number_t*);
}
else version ( ARM_Any )
{
    alias mach_port_t thread_act_t;
    alias void        thread_state_t;
    alias int         thread_state_flavor_t;
    alias natural_t   mach_msg_type_number_t;

    enum
    {
        ARM_THREAD_STATE = 1,
        ARM_VFP_STATE = 2,
        ARM_EXCEPTION_STATE = 3,
        ARM_DEBUG_STATE = 4,   // pre-armv8
        THREAD_STATE_NONE = 5,
        ARM_THREAD_STATE64 = 6,
        ARM_EXCEPTION_STATE64 = 7,
        // ARM_THREAD_STATE_LAST (legacy) 8
        ARM_THREAD_STATE32 = 9,
        ARM_DEBUG_STATE32 = 14,
        ARM_DEBUG_STATE64 = 15,
        ARM_NEON_STATE = 16,
        ARM_NEON_STATE64 = 17
    }

    struct arm_thread_state32_t
    {
<<<<<<< HEAD
	uint[13] r;                      // r0-r12
	uint sp;                         // r13 (stack ptr)
	uint lr;                         // r14 (link register)
	uint pc;                         // r15 (program counter)
	uint cpsr;                       // current program status register
=======
        uint[13] r;                      // r0-r12
        uint sp;                         // r13 (stack ptr)
        uint lr;                         // r14 (link register)
        uint pc;                         // r15 (program counter)
        uint cpsr;                       // current program status register
>>>>>>> 64ae9ba2
    }

    struct arm_thread_state64_t
    {
<<<<<<< HEAD
	ulong[29] x;                      // x0-x28
	ulong fp;                         // x29 (frame ptr)
	ulong lr;                         // x30 (link register)
	ulong sp;                         // x31 (stack ptr)
	ulong pc;                         // program counter
	uint cpsr;                        // current program status register
=======
        ulong[29] x;                      // x0-x28
        ulong fp;                         // x29 (frame ptr)
        ulong lr;                         // x30 (link register)
        ulong sp;                         // x31 (stack ptr)
        ulong pc;                         // program counter
        uint cpsr;                        // current program status register
        uint __pad;                       // same size for 32-bit or 64-bit clients
>>>>>>> 64ae9ba2
    }

    struct arm_state_hdr_t
    {
        uint flavor;
        uint count;
    }

    struct arm_unified_thread_state_t
    {
        arm_state_hdr_t             ash;
        union _uts
        {
            arm_thread_state32_t    ts_32;
            arm_thread_state64_t    ts_64;
        }
        _uts                        uts;
    }

    enum : mach_msg_type_number_t
    {
        ARM_THREAD_STATE32_COUNT = cast(mach_msg_type_number_t)( arm_thread_state32_t.sizeof / int.sizeof ),
        ARM_THREAD_STATE64_COUNT = cast(mach_msg_type_number_t)( arm_thread_state64_t.sizeof / int.sizeof ),
        ARM_UNIFIED_THREAD_STATE_COUNT   = cast(mach_msg_type_number_t)( arm_unified_thread_state_t.sizeof / int.sizeof ),
    }

    alias ARM_THREAD_STATE               MACHINE_THREAD_STATE;
    alias ARM_UNIFIED_THREAD_STATE_COUNT MACHINE_THREAD_STATE_COUNT;

    mach_port_t   mach_thread_self();
    kern_return_t thread_suspend(thread_act_t);
    kern_return_t thread_resume(thread_act_t);
    kern_return_t thread_get_state(thread_act_t, thread_state_flavor_t, thread_state_t*, mach_msg_type_number_t*);
}
else
{
    static assert(false, "Architecture not supported.");
}<|MERGE_RESOLUTION|>--- conflicted
+++ resolved
@@ -155,31 +155,15 @@
 
     struct arm_thread_state32_t
     {
-<<<<<<< HEAD
-	uint[13] r;                      // r0-r12
-	uint sp;                         // r13 (stack ptr)
-	uint lr;                         // r14 (link register)
-	uint pc;                         // r15 (program counter)
-	uint cpsr;                       // current program status register
-=======
         uint[13] r;                      // r0-r12
         uint sp;                         // r13 (stack ptr)
         uint lr;                         // r14 (link register)
         uint pc;                         // r15 (program counter)
         uint cpsr;                       // current program status register
->>>>>>> 64ae9ba2
     }
 
     struct arm_thread_state64_t
     {
-<<<<<<< HEAD
-	ulong[29] x;                      // x0-x28
-	ulong fp;                         // x29 (frame ptr)
-	ulong lr;                         // x30 (link register)
-	ulong sp;                         // x31 (stack ptr)
-	ulong pc;                         // program counter
-	uint cpsr;                        // current program status register
-=======
         ulong[29] x;                      // x0-x28
         ulong fp;                         // x29 (frame ptr)
         ulong lr;                         // x30 (link register)
@@ -187,7 +171,6 @@
         ulong pc;                         // program counter
         uint cpsr;                        // current program status register
         uint __pad;                       // same size for 32-bit or 64-bit clients
->>>>>>> 64ae9ba2
     }
 
     struct arm_state_hdr_t
