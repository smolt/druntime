--- conflicted
+++ resolved
@@ -515,17 +515,7 @@
 
     jr $ra // return
 
-<<<<<<< HEAD
-#elif defined(__arm__) && defined(__ARM_EABI__)
-=======
-
-#elif defined(__arm__)
-
-/* The following arm code is based on gdc version of same file.  Attempted to
-   make portable, but that will take some testing with various targets.
-   TODO: make this portable */
-
->>>>>>> 14e7be27
+#elif defined(__arm__) && (defined(__ARM_EABI__) || defined(__APPLE__))
 /************************************************************************************
  * ARM ASM BITS
  ************************************************************************************/
@@ -561,21 +551,15 @@
 
 .text
 .align  2
-<<<<<<< HEAD
-=======
 #ifdef __APPLE__
 .global _fiber_switchContext
 _fiber_switchContext:
 #else
->>>>>>> 14e7be27
 .global fiber_switchContext
 .type   fiber_switchContext, %function
 fiber_switchContext:
     .fnstart
-<<<<<<< HEAD
-=======
-#endif
->>>>>>> 14e7be27
+#endif
     push {r4-r11}
     // update the oldp pointer. Link register and floating point registers stored later to prevent the GC from
     // scanning them.
@@ -583,9 +567,6 @@
     // push r0 (or any other register) as well to keep stack 8byte aligned
     push {r0, lr}
 
-<<<<<<< HEAD
-    #if defined(__ARM_PCS_VFP) || (defined(__ARM_PCS) && !defined(__SOFTFP__)) // ARM_HardFloat  || ARM_SoftFP
-=======
     // ARM_HardFloat  || ARM_SoftFP
     // this was conditional used by gdc version:
     // #if defined(__ARM_PCS_VFP) || (defined(__ARM_PCS) && !defined(__SOFTFP__))
@@ -594,7 +575,6 @@
     // softfp.  Hopefully this new conditional will work out for iOS and other architectures
     // make sure this is correct.
     #if defined(__ARM_PCS_VFP) || ((defined(__ARM_PCS) || defined(__VFP_FP__)) && !defined(__SOFTFP__))
->>>>>>> 14e7be27
       vpush {d8-d15}
       // now switch over to the new stack. Need to subtract (8*8[d8-d15]+2*4[r0, lr]) to position stack pointer
       // below the last saved register. Remember we saved the SP before pushing [r0, lr, d8-d15]
@@ -622,11 +602,7 @@
     mov lr, #0
     // return by writing lr into pc
     mov pc, r1
-<<<<<<< HEAD
-    .fnend
-=======
 #ifndef __APPLE__
     .fnend
 #endif
->>>>>>> 14e7be27
 #endif