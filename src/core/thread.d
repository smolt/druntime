--- conflicted
+++ resolved
@@ -2415,113 +2415,6 @@
                 mov sp[RBP], RSP;
             }
         }
-<<<<<<< HEAD
-        else version (PPC)
-        {
-            import ldc.llvmasm;
-
-            // Nonvolatile registers, according to:
-            // System V Application Binary Interface
-            // PowerPC Processor Supplement, September 1995
-            size_t[18] regs = void;
-            __asm("std  14, $0", "=*m", regs.ptr +  0);
-            __asm("std  15, $0", "=*m", regs.ptr +  1);
-            __asm("std  16, $0", "=*m", regs.ptr +  2);
-            __asm("std  17, $0", "=*m", regs.ptr +  3);
-            __asm("std  18, $0", "=*m", regs.ptr +  4);
-            __asm("std  19, $0", "=*m", regs.ptr +  5);
-            __asm("std  20, $0", "=*m", regs.ptr +  6);
-            // Work around LLVM bug 21443 (http://llvm.org/bugs/show_bug.cgi?id=21443)
-            // Because we clobber r0 a different register is choosen
-            __asm("std  21, $0", "=*m,~{r0}", regs.ptr +  7);
-            __asm("std  22, $0", "=*m", regs.ptr +  8);
-            __asm("std  23, $0", "=*m", regs.ptr +  9);
-            __asm("std  24, $0", "=*m", regs.ptr + 10);
-            __asm("std  25, $0", "=*m", regs.ptr + 11);
-            __asm("std  26, $0", "=*m", regs.ptr + 12);
-            __asm("std  27, $0", "=*m", regs.ptr + 13);
-            __asm("std  28, $0", "=*m", regs.ptr + 14);
-            __asm("std  29, $0", "=*m", regs.ptr + 15);
-            __asm("std  30, $0", "=*m", regs.ptr + 16);
-            __asm("std  31, $0", "=*m", regs.ptr + 17);
-
-            __asm("std   1, $0", "=*m", &sp);
-        }
-        else version (PPC64)
-        {
-            import ldc.llvmasm;
-
-            // Nonvolatile registers, according to:
-            // ELFv1: 64-bit PowerPC ELF ABI Supplement 1.9, July 2004
-            // ELFv2: Power Architecture, 64-Bit ELV V2 ABI Specification,
-            //        OpenPOWER ABI for Linux Supplement, July 2014
-            size_t[18] regs = void;
-            __asm("std  14, $0", "=*m", regs.ptr +  0);
-            __asm("std  15, $0", "=*m", regs.ptr +  1);
-            __asm("std  16, $0", "=*m", regs.ptr +  2);
-            __asm("std  17, $0", "=*m", regs.ptr +  3);
-            __asm("std  18, $0", "=*m", regs.ptr +  4);
-            __asm("std  19, $0", "=*m", regs.ptr +  5);
-            __asm("std  20, $0", "=*m", regs.ptr +  6);
-            // Work around LLVM bug 21443 (http://llvm.org/bugs/show_bug.cgi?id=21443)
-            // Because we clobber r0 a different register is choosen
-            __asm("std  21, $0", "=*m,~{r0}", regs.ptr +  7);
-            __asm("std  22, $0", "=*m", regs.ptr +  8);
-            __asm("std  23, $0", "=*m", regs.ptr +  9);
-            __asm("std  24, $0", "=*m", regs.ptr + 10);
-            __asm("std  25, $0", "=*m", regs.ptr + 11);
-            __asm("std  26, $0", "=*m", regs.ptr + 12);
-            __asm("std  27, $0", "=*m", regs.ptr + 13);
-            __asm("std  28, $0", "=*m", regs.ptr + 14);
-            __asm("std  29, $0", "=*m", regs.ptr + 15);
-            __asm("std  30, $0", "=*m", regs.ptr + 16);
-            __asm("std  31, $0", "=*m", regs.ptr + 17);
-
-            __asm("std   1, $0", "=*m", &sp);
-        }
-        else version (AArch64)
-        {
-            import ldc.llvmasm;
-
-            // Callee-save registers, x19-x28 according to AAPCS64, section
-            // 5.1.1.  Include x29 fp because it optionally can be a callee
-            // saved reg
-            size_t[11] regs = void;
-            __asm("stp x19, x20, $0", "=*m", regs.ptr + 0);
-            __asm("stp x21, x22, $0", "=*m", regs.ptr + 2);
-            __asm("stp x23, x24, $0", "=*m", regs.ptr + 4);
-            __asm("stp x25, x26, $0", "=*m", regs.ptr + 6);
-            __asm("stp x27, x28, $0", "=*m", regs.ptr + 8);
-            __asm("str x29, $0", "=*m", regs.ptr + 10);
-            sp = __asm!(void*)("mov $0, sp", "=r");
-        }
-        else version (ARM)
-        {
-            import ldc.llvmasm;
-
-            // Callee-save registers, according to AAPCS, section 5.1.1.
-
-            // ARM_Thumb1 isn't predeclared in the compiler but could be based
-            // on arm arch.
-            version (ARM_Thumb1)
-            {
-                // "+r" for r/w to indicate $0 in stm is updated seems to be
-                // ignored.  Okay here since reg.ptr isn't used later.
-                size_t[4] regs = void;
-                __asm("stm $0!, {r4-r7}", "+r", regs.ptr);
-                sp = __asm!(void*)("mov $0, sp", "=r");
-            }
-            else // arm and thumb2 instructions
-            {
-                size_t[8] regs = void;
-                __asm("stm  $0, {r4-r11}", "r", regs.ptr);
-                sp = __asm!(void*)("mov $0, sp", "=r");
-            }
-        }
-        else version (MIPS64)
-        {
-            import ldc.llvmasm;
-=======
         else version (LDC)
         {
             version (PPC)
@@ -2591,34 +2484,40 @@
             {
                 import ldc.llvmasm;
 
-                // Callee-save registers, according to AAPCS64, section 5.1.1.
-                // FIXME: As loads/stores are explicit on ARM, the code generated for
-                // this is horrible. Better write the entire function in ASM.
+                // Callee-save registers, x19-x28 according to AAPCS64, section
+                // 5.1.1.  Include x29 fp because it optionally can be a callee
+                // saved reg
                 size_t[11] regs = void;
-                __asm("str x19, $0", "=*m", regs.ptr + 0);
-                __asm("str x20, $0", "=*m", regs.ptr + 1);
-                __asm("str x21, $0", "=*m", regs.ptr + 2);
-                __asm("str x22, $0", "=*m", regs.ptr + 3);
-                __asm("str x23, $0", "=*m", regs.ptr + 4);
-                __asm("str x24, $0", "=*m", regs.ptr + 5);
-                __asm("str x25, $0", "=*m", regs.ptr + 6);
-                __asm("str x26, $0", "=*m", regs.ptr + 7);
-                __asm("str x27, $0", "=*m", regs.ptr + 8);
-                __asm("str x28, $0", "=*m", regs.ptr + 9);
+                __asm("stp x19, x20, $0", "=*m", regs.ptr + 0);
+                __asm("stp x21, x22, $0", "=*m", regs.ptr + 2);
+                __asm("stp x23, x24, $0", "=*m", regs.ptr + 4);
+                __asm("stp x25, x26, $0", "=*m", regs.ptr + 6);
+                __asm("stp x27, x28, $0", "=*m", regs.ptr + 8);
                 __asm("str x29, $0", "=*m", regs.ptr + 10);
-
-                __asm("str x31, $0", "=*m", &sp);
+                sp = __asm!(void*)("mov $0, sp", "=r");
             }
             else version (ARM)
             {
                 import ldc.llvmasm;
->>>>>>> 3ae12434
 
                 // Callee-save registers, according to AAPCS, section 5.1.1.
-                // arm and thumb2 instructions
-                size_t[8] regs = void;
-                __asm("stm  $0, {r4-r11}", "r", regs.ptr);
-                sp = __asm!(void*)("mov $0, sp", "=r");
+
+                // ARM_Thumb1 isn't predeclared in the compiler but could be based
+                // on arm arch.
+                version (ARM_Thumb1)
+                {
+                    // "+r" for r/w to indicate $0 in stm is updated seems to be
+                    // ignored.  Okay here since reg.ptr isn't used later.
+                    size_t[4] regs = void;
+                    __asm("stm $0!, {r4-r7}", "+r", regs.ptr);
+                    sp = __asm!(void*)("mov $0, sp", "=r");
+                }
+                else // arm and thumb2 instructions
+                {
+                    size_t[8] regs = void;
+                    __asm("stm  $0, {r4-r11}", "r", regs.ptr);
+                    sp = __asm!(void*)("mov $0, sp", "=r");
+                }
             }
             else version (MIPS64)
             {
@@ -4090,11 +3989,7 @@
 // _Unwind_SjLj_Unregister.  In the context of Fibers, the stack needs to be
 // Fiber local, otherwise unwinding could weave through functions on other
 // Fibers as opposed to just the current Fiber.  The solution is to give each
-<<<<<<< HEAD
-// Fiber has a m_sjljExStackTop.
-=======
 // Fiber a m_sjljExStackTop.
->>>>>>> 3ae12434
 //
 // Two implementations known to have this SjLj stack design are GCC's libgcc
 // and darwin libunwind for ARM (iOS).  Functions to get/set the current SjLj
@@ -4113,17 +4008,10 @@
 //   void __Unwind_SjLj_SetTopOfFunctionStack(_Unwind_FunctionContext* fc);
 //
 // These functions are not extern but if we peek at the implementations it
-<<<<<<< HEAD
-// turns out that _Unwind_SjLj_Register and _Unwind_SjLj_Unregister can
-// manipulate the stack as we need.
-
-version( GNU_SjLj_Exceptions ) version = Sjlj_Exceptions;
-=======
 // turns out that _Unwind_SjLj_Register and _Unwind_SjLj_Unregister in both
 // libraries will manipulate the stack as we need.
 
 version( GNU_SjLj_Exceptions ) version = SjLj_Exceptions;
->>>>>>> 3ae12434
 version( iOS ) version( ARM )  version = SjLj_Exceptions;
 
 version( SjLj_Exceptions )
