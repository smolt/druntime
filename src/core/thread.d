--- conflicted
+++ resolved
@@ -37,39 +37,6 @@
     import core.sys.solaris.sys.priocntl;
     import core.sys.solaris.sys.types;
 }
-
-version( Solaris )
-{
-    import core.sys.solaris.sys.priocntl;
-    import core.sys.solaris.sys.types;
-}
-
-//version (WIP_FiberIssue)
-version (OSX)
-{
-    /* The "Multiple threads running separate fibers" unittest can fail when
-       there are multiple cores and some level of LDC optimization is turned
-       on.  Known cases are:
-
-       -O1 and above on iPhone 4 (cortex-a8, single core), works
-       -O1 and above on iPad min (cortex-a9, dual core), fails
-       -O0, works for both single and dual core
-
-       The failure is a bad PC after a context switch, usually 0.  The take
-       away is, beware of sharing the same Fiber between multiple threads.
-       Fibers isolated to a given thread are fine.
-
-       A workaround here is to pretend like we don't have TLS in this module.
-       That does not solve other users of TLS in Fibers.  See:
-
-       https://github.com/ldc-developers/ldc/issues/666
-    */
-    pragma(msg, "LDC Issue #666 with Fibers called by multiple threads");
-    version = NoThreadLocalStorage;
-}
-
-// Experimental: Use xyzzy.ThreadLocal when D TLS is not available
-version (NoThreadLocalStorage) static import xyzzy = ldc.xyzzy;
 
 // this should be true for most architectures
 version = StackGrowsDown;
@@ -1395,12 +1362,6 @@
     //
     // Local storage
     //
-    version (NoThreadLocalStorage)
-    {
-        // Experimental: Use xyzzy.ThreadLocal when D TLS is not available
-        __gshared xyzzy.ThreadLocal!Thread sm_this;
-    }
-    else
     version( OSX )
     {
         static Thread       sm_this;
@@ -1585,13 +1546,10 @@
         ulong[16]       m_reg; // rdi,rsi,rbp,rsp,rbx,rdx,rcx,rax
                                // r8,r9,r10,r11,r12,r13,r14,r15
       }
-<<<<<<< HEAD
-=======
       else version (AArch64)
       {
           uint[33]      m_reg; // x0-x31, pc
       }
->>>>>>> 294d1405
       else version (ARM)
       {
           uint[16]      m_reg; // r0-r15
@@ -1977,13 +1935,6 @@
 
     Thread.initLocks();
 
-    // Experimental: Use xyzzy.ThreadLocal when D TLS is not available
-    version (NoThreadLocalStorage)
-    {
-        Thread.sm_this.init();
-        Fiber.sm_this.init();
-    }
-    else
     version( OSX )
     {
     }
@@ -2061,13 +2012,6 @@
 {
     Thread.termLocks();
 
-    // Experimental: Use xyzzy.ThreadLocal when D TLS is not available
-    version (NoThreadLocalStorage)
-    {
-        Fiber.sm_this.cleanup();
-        Thread.sm_this.cleanup();
-    }
-    else
     version( OSX )
     {
     }
@@ -2723,8 +2667,6 @@
             t.m_reg[14] = state.r14;
             t.m_reg[15] = state.r15;
         }
-<<<<<<< HEAD
-=======
         else version (AArch64)
         {
             // Totally a TODO:
@@ -2746,7 +2688,6 @@
             t.m_reg[31] = state.lr;    // x31
             t.m_reg[32] = state.pc;
         }
->>>>>>> 294d1405
         else version (ARM)
         {
             arm_thread_state32_t    state = void;
@@ -3343,11 +3284,7 @@
         }
         else version (ARM)
         {
-<<<<<<< HEAD
-            return __asm!(void *)("mov $0, r13", "=r");
-=======
             return __asm!(void *)("mov $0, sp", "=r");
->>>>>>> 294d1405
         }
         else version (PPC)
         {
@@ -3365,8 +3302,6 @@
         {
             return __asm!(void *)("move $0, $$sp", "=r");
         }
-        // TODO - could add ARM version "mov $0,sp" "=r" to use instead of
-        // llvm_frame_address
         else
         {
             import ldc.intrinsics;
@@ -4517,7 +4452,7 @@
      * variable addresses because if Fiber.yield() returns on a different
      * Thread, the addresses refer to the previous Threads variables.
      */
-    static @property bool migrationUnsafe()
+    static @property bool migrationUnsafe() const nothrow
     {
         version( CheckFiberMigration )
             return true;
@@ -4538,7 +4473,7 @@
      * For systems without this issue, allowMigration does nothing, as you are
      * always free to migrate.
      */
-    final void allowMigration()
+    final void allowMigration() nothrow
     {
         // Does nothing if checking is disabled
         version( CheckFiberMigration )
@@ -5321,10 +5256,6 @@
         sm_this = f;
     }
 
-    // Experimental: Use xyzzy.ThreadLocal when D TLS is not available
-    version (NoThreadLocalStorage)
-        __gshared xyzzy.ThreadLocal!Fiber sm_this;
-    else
     static Fiber sm_this;
 
 
