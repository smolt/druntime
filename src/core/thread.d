--- conflicted
+++ resolved
@@ -404,14 +404,9 @@
         //
         __gshared sem_t suspendCount;
 
-<<<<<<< HEAD
-
-        extern (C) void thread_suspendHandler( int sig ) nothrow
-=======
         // TODO: thread_suspendHandler and thread_resumeHandler not used for
         // OSX/iOS - should they be versioned out?
-        extern (C) void thread_suspendHandler( int sig )
->>>>>>> 14e7be27
+        extern (C) void thread_suspendHandler( int sig ) nothrow
         in
         {
             assert( sig == SIGUSR1 );
@@ -1809,44 +1804,6 @@
     }
 }
 
-<<<<<<< HEAD
-=======
-// These must be kept in sync with core/thread.di
-version (D_LP64)
-{
-    version (Windows)
-        static assert(__traits(classInstanceSize, Thread) == 296);
-    else version (OSX)
-        static assert(__traits(classInstanceSize, Thread) == 304);
-    else version (Solaris)
-        static assert(__traits(classInstanceSize, Thread) == 160);
-    else version (Posix)
-        static assert(__traits(classInstanceSize, Thread) == 168);
-    else
-            static assert(0, "Platform not supported.");
-}
-else
-{
-    static assert((void*).sizeof == 4); // 32-bit
-
-    version (Windows)
-        static assert(__traits(classInstanceSize, Thread) == 120);
-    else version (OSX)
-     {
-         version (X86)
-             static assert(__traits(classInstanceSize, Thread) == 120);
-         else version (ARM)
-             static assert(__traits(classInstanceSize, Thread) == 152);
-         else
-             static assert(0, "Platform not supported");
-     }
-    else version (Posix)
-        static assert(__traits(classInstanceSize, Thread) ==  84);
-    else
-        static assert(0, "Platform not supported.");
-}
-
->>>>>>> 14e7be27
 
 unittest
 {
@@ -2211,13 +2168,9 @@
 // Used for needLock below.
 private __gshared bool multiThreadedFlag = false;
 
-<<<<<<< HEAD
-=======
 // TODO: later do asm version as will be easier to maintain
 //version (ARM) version = ExternStackShell;
-version (PPC64) version = ExternStackShell;
-
->>>>>>> 14e7be27
+
 version (ExternStackShell)
 {
     extern(D) public void callWithStackShell(scope void delegate(void* sp) nothrow fn) nothrow;
@@ -2564,8 +2517,9 @@
             // Thought this would be ARM_THREAD_STATE32, but that fails.
             // Mystery
             if( thread_get_state( t.m_tmach, ARM_THREAD_STATE, &state, &count ) != KERN_SUCCESS )
-                throw new ThreadException( "Unable to load thread state" );
-            // TODO: figure out why ThreadException here recurses forever!
+                onThreadError( "Unable to load thread state" );
+            // TODO: in past, ThreadException here recurses forever!  Does it
+            //still using onThreadError?
             //printf("state count %d (expect %d)\n", count ,ARM_THREAD_STATE32_COUNT);
             if( !t.m_lock )
                 t.m_curr.tstack = cast(void*) state.sp;
@@ -3519,11 +3473,7 @@
             version = AsmExternal;
         }
     }
-<<<<<<< HEAD
     else version( ARM )
-=======
-    else version ( ARM )
->>>>>>> 14e7be27
     {
         version( Posix )
         {
@@ -3531,10 +3481,6 @@
             version = AsmExternal;
         }
     }
-<<<<<<< HEAD
-=======
-
->>>>>>> 14e7be27
 
     version( Posix )
     {
