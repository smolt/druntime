--- conflicted
+++ resolved
@@ -3953,10 +3953,7 @@
     version( OSX )
     {
         version( ARM ) version = CheckFiberMigration;
-<<<<<<< HEAD
-=======
         version( AArch64 ) version = CheckFiberMigration;
->>>>>>> 64ae9ba2
         version( X86 ) version = CheckFiberMigration;
         version( X86_64 ) version = CheckFiberMigration;
     }
