--- conflicted
+++ resolved
@@ -3,20 +3,12 @@
  *
  * Copyright: Copyright Don Clugston 2005 - 2013.
  * License:   $(LINK2 http://www.boost.org/LICENSE_1_0.txt, Boost License 1.0)
- * Authors:   Don Clugston, Sean Kelly, Walter Bright
+ * Authors:   Don Clugston, Sean Kelly, Walter Bright, Alex Rønne Petersen
  * Source:    $(DRUNTIMESRC core/_bitop.d)
  *
  * Some of the LDC-specific parts came »From GDC ... public domain!«
  */
 
-<<<<<<< HEAD
-/*          Copyright Don Clugston 2005 - 2009.
- * Distributed under the Boost Software License, Version 1.0.
- *    (See accompanying file LICENSE_1_0.txt or copy at
- *          http://www.boost.org/LICENSE_1_0.txt)
- */
-=======
->>>>>>> 87e0c12d
 module core.bitop;
 
 nothrow:
@@ -31,7 +23,6 @@
     version = AnyX86;
 else version (X86)
     version = AnyX86;
-
 
 /**
  * Scans the bits in v starting with bit 0, looking
@@ -72,7 +63,7 @@
 }
 else
 {
-    pure int bsf(size_t v);
+    int bsf(size_t v) pure;
 }
 
 unittest
@@ -119,7 +110,7 @@
 }
 else
 {
-    pure int bsr(size_t v);
+    int bsr(size_t v) pure;
 }
 
 unittest
@@ -132,7 +123,6 @@
  * (No longer an intrisic - the compiler recognizes the patterns
  * in the body.)
  */
-<<<<<<< HEAD
 version (LDC)
 {
     pure pragma(LDC_intrinsic, "ldc.bitop.bt")
@@ -140,19 +130,17 @@
 }
 else
 {
-    pure int bt(in size_t* p, size_t bitnum);
-}
-=======
-@system
-{
-int bt(in size_t* p, size_t bitnum) pure
-{
-    static if (size_t.sizeof == 8)
-        return ((p[bitnum >> 6] & (1L << (bitnum & 63)))) != 0;
-    else static if (size_t.sizeof == 4)
-        return ((p[bitnum >> 5] & (1  << (bitnum & 31)))) != 0;
-    else
-        static assert(0);
+    @system
+    {
+    int bt(in size_t* p, size_t bitnum) pure
+    {
+        static if (size_t.sizeof == 8)
+            return ((p[bitnum >> 6] & (1L << (bitnum & 63)))) != 0;
+        else static if (size_t.sizeof == 4)
+            return ((p[bitnum >> 5] & (1  << (bitnum & 31)))) != 0;
+        else
+            static assert(0);
+    }
 }
 
 unittest
@@ -162,7 +150,6 @@
     array[0] = 2;
     array[1] = 0x100;
 
->>>>>>> 87e0c12d
 
     assert(bt(array.ptr, 1));
     assert(array[0] == 2);
@@ -309,7 +296,7 @@
 }
 else
 {
-    pure uint bswap(uint v);
+    uint bswap(uint v) pure;
 }
 
 
@@ -420,7 +407,7 @@
 }
 else
 {
-    pure int popcnt( uint x )
+    int popcnt( uint x ) pure
     {
         // Avoid branches, and the potential for cache misses which
         // could be incurred with a table lookup.
@@ -468,7 +455,7 @@
 /**
  * Reverses the order of bits in a 32-bit integer.
  */
-@trusted pure uint bitswap( uint x )
+@trusted uint bitswap( uint x ) pure
 {
     version (AsmX86)
     {
