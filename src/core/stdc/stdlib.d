/**
 * D header file for C99.
 *
 * Copyright: Copyright Sean Kelly 2005 - 2012.
 * License: Distributed under the
 *      $(LINK2 http://www.boost.org/LICENSE_1_0.txt, Boost Software License 1.0).
 *    (See accompanying file LICENSE)
 * Authors:   Sean Kelly
 * Standards: ISO/IEC 9899:1999 (E)
 * Source: $(DRUNTIMESRC src/core/stdc/_stdlib.d)
 */

module core.stdc.stdlib;

private import core.stdc.config;
public import core.stdc.stddef; // for size_t, wchar_t

extern (C):
@system:
nothrow:

struct div_t
{
    int quot,
        rem;
}

struct ldiv_t
{
    int quot,
        rem;
}

struct lldiv_t
{
    long quot,
         rem;
}

enum EXIT_SUCCESS = 0;
enum EXIT_FAILURE = 1;
enum MB_CUR_MAX   = 1;

version(Windows)      enum RAND_MAX = 0x7fff;
else version(linux)   enum RAND_MAX = 0x7fffffff;
else version(OSX)     enum RAND_MAX = 0x7fffffff;
else version(FreeBSD) enum RAND_MAX = 0x7fffffff;
else version(Solaris) enum RAND_MAX = 0x7fff;
else static assert( false, "Unsupported platform" );

double  atof(in char* nptr);
int     atoi(in char* nptr);
c_long  atol(in char* nptr);
long    atoll(in char* nptr);

double  strtod(in char* nptr, char** endptr);
float   strtof(in char* nptr, char** endptr);
real    strtold(in char* nptr, char** endptr);
c_long  strtol(in char* nptr, char** endptr, int base);
long    strtoll(in char* nptr, char** endptr, int base);
c_ulong strtoul(in char* nptr, char** endptr, int base);
ulong   strtoull(in char* nptr, char** endptr, int base);

// No unsafe pointer manipulation.
@trusted
{
    int     rand();
    void    srand(uint seed);
}

// We don't mark these @trusted. Given that they return a void*, one has
// to do a pointer cast to do anything sensible with the result. Thus,
// functions using these already have to be @trusted, allowing them to
// call @system stuff anyway.
void*   malloc(size_t size);
void*   calloc(size_t nmemb, size_t size);
void*   realloc(void* ptr, size_t size);
void    free(void* ptr);

void    abort();
void    exit(int status);
int     atexit(void function() func);
void    _Exit(int status);

char*   getenv(in char* name);
int     system(in char* string);

void*   bsearch(in void* key, in void* base, size_t nmemb, size_t size, int function(in void*, in void*) compar);
void    qsort(void* base, size_t nmemb, size_t size, int function(in void*, in void*) compar);

// These only operate on integer values.
@trusted
{
    pure int     abs(int j);
    pure c_long  labs(c_long j);
    pure long    llabs(long j);

    div_t   div(int numer, int denom);
    ldiv_t  ldiv(c_long numer, c_long denom);
    lldiv_t lldiv(long numer, long denom);
}

int     mblen(in char* s, size_t n);
int     mbtowc(wchar_t* pwc, in char* s, size_t n);
int     wctomb(char*s, wchar_t wc);
size_t  mbstowcs(wchar_t* pwcs, in char* s, size_t n);
size_t  wcstombs(char* s, in wchar_t* pwcs, size_t n);

version( DigitalMars )
{
    // See malloc comment about @trusted.
    void* alloca(size_t size); // non-standard
}
<<<<<<< HEAD
else version( LDC )
{
    pragma(alloca)
        void* alloca(size_t size);
}
=======

version (Win64)
{
    ulong  _strtoui64(in char *,char **,int);
    ulong  _wcstoui64(in wchar *,wchar **,int);

    long  _strtoi64(in char *,char **,int);
    long  _wcstoi64(in wchar *,wchar **,int);
}
>>>>>>> 627d25ca
<|MERGE_RESOLUTION|>--- conflicted
+++ resolved
@@ -111,13 +111,6 @@
     // See malloc comment about @trusted.
     void* alloca(size_t size); // non-standard
 }
-<<<<<<< HEAD
-else version( LDC )
-{
-    pragma(alloca)
-        void* alloca(size_t size);
-}
-=======
 
 version (Win64)
 {
@@ -127,4 +120,9 @@
     long  _strtoi64(in char *,char **,int);
     long  _wcstoi64(in wchar *,wchar **,int);
 }
->>>>>>> 627d25ca
+
+version( LDC )
+{
+    pragma(alloca)
+        void* alloca(size_t size);
+}