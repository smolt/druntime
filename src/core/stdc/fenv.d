--- conflicted
+++ resolved
@@ -22,25 +22,13 @@
 version (PPC)   version = PPC_Any;
 version (PPC64) version = PPC_Any;
 
-<<<<<<< HEAD
+version (X86) version = X86_Any;
+version (X86_64) version = X86_Any;
+
 version( MinGW )
     version = GNUFP;
 version( linux )
     version = GNUFP;
-=======
-version (X86) version = X86_Any;
-version (X86_64) version = X86_Any;
-
-version( Windows )
-{
-    struct fenv_t
-    {
-        ushort    status;
-        ushort    control;
-        ushort    round;
-        ushort[2] reserved;
-    }
->>>>>>> 294d1405
 
 version( GNUFP )
 {
@@ -266,10 +254,23 @@
     static assert( false, "Unsupported platform" );
 }
 
-<<<<<<< HEAD
 version( CRuntime_Microsoft )
-=======
-version ( OSX )
+{
+    enum
+    {
+        FE_INEXACT      = 1, ///
+        FE_UNDERFLOW    = 2, ///
+        FE_OVERFLOW     = 4, ///
+        FE_DIVBYZERO    = 8, ///
+        FE_INVALID      = 0x10, ///
+        FE_ALL_EXCEPT   = 0x1F, ///
+        FE_TONEAREST    = 0, ///
+        FE_UPWARD       = 0x100, ///
+        FE_DOWNWARD     = 0x200, ///
+        FE_TOWARDZERO   = 0x300, ///
+    }
+}
+else version ( OSX )
 {
     version ( ARM_Soft )
     {
@@ -353,24 +354,6 @@
     }
 }
 else
-enum
->>>>>>> 294d1405
-{
-    enum
-    {
-        FE_INEXACT      = 1, ///
-        FE_UNDERFLOW    = 2, ///
-        FE_OVERFLOW     = 4, ///
-        FE_DIVBYZERO    = 8, ///
-        FE_INVALID      = 0x10, ///
-        FE_ALL_EXCEPT   = 0x1F, ///
-        FE_TONEAREST    = 0, ///
-        FE_UPWARD       = 0x100, ///
-        FE_DOWNWARD     = 0x200, ///
-        FE_TOWARDZERO   = 0x300, ///
-    }
-}
-else
 {
     enum
     {
@@ -407,12 +390,8 @@
 }
 else version( OSX )
 {
-<<<<<<< HEAD
-    private extern __gshared fenv_t _FE_DFL_ENV;
-    ///
-=======
     private extern __gshared const fenv_t _FE_DFL_ENV;
->>>>>>> 294d1405
+    ///
     enum FE_DFL_ENV = &_FE_DFL_ENV;
 }
 else version( FreeBSD )
@@ -461,7 +440,6 @@
 ///
 int fesetround(int round);
 
-<<<<<<< HEAD
 ///
 int fegetenv(fenv_t* envp);
 ///
@@ -515,10 +493,7 @@
     int feraiseexcept(int excepts);
     ///
     int feupdateenv(in fenv_t* envp);
-=======
-void fegetenv(fenv_t* envp);
-void fesetenv(in fenv_t* envp);
-void feupdateenv(in fenv_t* envp);
+}
 
 version(LDC)
 {
@@ -539,5 +514,4 @@
         else
             __asm("", "r", x);
     }
->>>>>>> 294d1405
 }