/**
 * D header file for C99.
 *
 * Copyright: Copyright Sean Kelly 2005 - 2012.
 * License: Distributed under the
 *      $(LINK2 http://www.boost.org/LICENSE_1_0.txt, Boost Software License 1.0).
 *    (See accompanying file LICENSE)
 * Authors:   Sean Kelly
 * Source:    $(DRUNTIMESRC core/stdc/_math.d)
 */

module core.stdc.math;

private import core.stdc.config;

extern (C):
@trusted: // All functions here operate on floating point and integer values only.
nothrow:
<<<<<<< HEAD
pure:
=======
@nogc:
>>>>>>> 1aabbb24

alias float  float_t;
alias double double_t;

enum double HUGE_VAL      = double.infinity;
enum double HUGE_VALF     = float.infinity;
enum double HUGE_VALL     = real.infinity;

enum float INFINITY       = float.infinity;
enum float NAN            = float.nan;

enum int FP_ILOGB0        = int.min;
enum int FP_ILOGBNAN      = int.min;

enum int MATH_ERRNO       = 1;
enum int MATH_ERREXCEPT   = 2;
enum int math_errhandling = MATH_ERRNO | MATH_ERREXCEPT;

version( none )
{
    //
    // these functions are all macros in C
    //

    //int fpclassify(real-floating x);
    int fpclassify(float x);
    int fpclassify(double x);
    int fpclassify(real x);

    //int isfinite(real-floating x);
    int isfinite(float x);
    int isfinite(double x);
    int isfinite(real x);

    //int isinf(real-floating x);
    int isinf(float x);
    int isinf(double x);
    int isinf(real x);

    //int isnan(real-floating x);
    int isnan(float x);
    int isnan(double x);
    int isnan(real x);

    //int isnormal(real-floating x);
    int isnormal(float x);
    int isnormal(double x);
    int isnormal(real x);

    //int signbit(real-floating x);
    int signbit(float x);
    int signbit(double x);
    int signbit(real x);

    //int isgreater(real-floating x, real-floating y);
    int isgreater(float x, float y);
    int isgreater(double x, double y);
    int isgreater(real x, real y);

    //int isgreaterequal(real-floating x, real-floating y);
    int isgreaterequal(float x, float y);
    int isgreaterequal(double x, double y);
    int isgreaterequal(real x, real y);

    //int isless(real-floating x, real-floating y);
    int isless(float x, float y);
    int isless(double x, double y);
    int isless(real x, real y);

    //int islessequal(real-floating x, real-floating y);
    int islessequal(float x, float y);
    int islessequal(double x, double y);
    int islessequal(real x, real y);

    //int islessgreater(real-floating x, real-floating y);
    int islessgreater(float x, float y);
    int islessgreater(double x, double y);
    int islessgreater(real x, real y);

    //int isunordered(real-floating x, real-floating y);
    int isunordered(float x, float y);
    int isunordered(double x, double y);
    int isunordered(real x, real y);
}

version( DigitalMars )
{
    version( Win32 )
        version = DMC_RUNTIME;
    version( Win64 )
<<<<<<< HEAD
        version = MSVC_RUNTIME;
}

version( LDC )
{
    version( Win64 )
        version = MSVC_RUNTIME;

}

=======
        version = MSVC_RUNTIME;     // just to get it to compile for the moment - fix later
}

>>>>>>> 1aabbb24
version( DMC_RUNTIME )
{
    enum
    {
        FP_NANS        = 0,
        FP_NANQ        = 1,
        FP_INFINITE    = 2,
        FP_NORMAL      = 3,
        FP_SUBNORMAL   = 4,
        FP_ZERO        = 5,
        FP_NAN         = FP_NANQ,
        FP_EMPTY       = 6,
        FP_UNSUPPORTED = 7,
    }

    enum
    {
        FP_FAST_FMA  = 0,
        FP_FAST_FMAF = 0,
        FP_FAST_FMAL = 0,
    }

    uint __fpclassify_f(float x);
    uint __fpclassify_d(double x);
    uint __fpclassify_ld(real x);

  extern (D)
  {
    //int fpclassify(real-floating x);
    int fpclassify(float x)     { return __fpclassify_f(x); }
    int fpclassify(double x)    { return __fpclassify_d(x); }
    int fpclassify(real x)
    {
        return (real.sizeof == double.sizeof)
            ? __fpclassify_d(x)
            : __fpclassify_ld(x);
    }

    //int isfinite(real-floating x);
    int isfinite(float x)       { return fpclassify(x) >= FP_NORMAL; }
    int isfinite(double x)      { return fpclassify(x) >= FP_NORMAL; }
    int isfinite(real x)        { return fpclassify(x) >= FP_NORMAL; }

    //int isinf(real-floating x);
    int isinf(float x)          { return fpclassify(x) == FP_INFINITE; }
    int isinf(double x)         { return fpclassify(x) == FP_INFINITE; }
    int isinf(real x)           { return fpclassify(x) == FP_INFINITE; }

    //int isnan(real-floating x);
    int isnan(float x)          { return fpclassify(x) <= FP_NANQ;   }
    int isnan(double x)         { return fpclassify(x) <= FP_NANQ;   }
    int isnan(real x)           { return fpclassify(x) <= FP_NANQ;   }

    //int isnormal(real-floating x);
    int isnormal(float x)       { return fpclassify(x) == FP_NORMAL; }
    int isnormal(double x)      { return fpclassify(x) == FP_NORMAL; }
    int isnormal(real x)        { return fpclassify(x) == FP_NORMAL; }

    //int signbit(real-floating x);
    int signbit(float x)     { return (cast(short*)&(x))[1] & 0x8000; }
    int signbit(double x)    { return (cast(short*)&(x))[3] & 0x8000; }
    int signbit(real x)
    {
        return (real.sizeof == double.sizeof)
            ? (cast(short*)&(x))[3] & 0x8000
            : (cast(short*)&(x))[4] & 0x8000;
    }
  }
}
else version( MSVC_RUNTIME )
{
    enum
    {
        _FPCLASS_SNAN = 1,
        _FPCLASS_QNAN = 2,
        _FPCLASS_NINF = 4,
        _FPCLASS_NN   = 8,
        _FPCLASS_ND   = 0x10,
        _FPCLASS_NZ   = 0x20,
        _FPCLASS_PZ   = 0x40,
        _FPCLASS_PD   = 0x80,
        _FPCLASS_PN   = 0x100,
        _FPCLASS_PINF = 0x200,
    }

    float _copysignf(float x, float s);
    float _chgsignf(float x);
    int _finitef(float x);
    int _isnanf(float x);
    int _fpclassf(float x);

    double _copysign(double x, double s);
    double _chgsign(double x);
    int _finite(double x);
    int _isnan(double x);
    int _fpclass(double x);

    extern(D)
    {
        int isnan(float x)          { return _isnanf(x);   }
        int isnan(double x)         { return _isnan(x);   }
        int isnan(real x)           { return _isnan(x);   }
    }
}
else version( linux )
{
    enum
    {
        FP_NAN,
        FP_INFINITE,
        FP_ZERO,
        FP_SUBNORMAL,
        FP_NORMAL,
    }

    enum
    {
        FP_FAST_FMA  = 0,
        FP_FAST_FMAF = 0,
        FP_FAST_FMAL = 0,
    }

    int __fpclassifyf(float x);
    int __fpclassify(double x);
    int __fpclassifyl(real x);

    int __finitef(float x);
    int __finite(double x);
    int __finitel(real x);

    int __isinff(float x);
    int __isinf(double x);
    int __isinfl(real x);

    int __isnanf(float x);
    int __isnan(double x);
    int __isnanl(real x);

    int __signbitf(float x);
    int __signbit(double x);
    int __signbitl(real x);

  extern (D)
  {
    //int fpclassify(real-floating x);
    int fpclassify(float x)     { return __fpclassifyf(x); }
    int fpclassify(double x)    { return __fpclassify(x);  }
    int fpclassify(real x)
    {
        return (real.sizeof == double.sizeof)
            ? __fpclassify(x)
            : __fpclassifyl(x);
    }

    //int isfinite(real-floating x);
    int isfinite(float x)       { return __finitef(x); }
    int isfinite(double x)      { return __finite(x);  }
    int isfinite(real x)
    {
        return (real.sizeof == double.sizeof)
            ? __finite(x)
            : __finitel(x);
    }

    //int isinf(real-floating x);
    int isinf(float x)          { return __isinff(x);  }
    int isinf(double x)         { return __isinf(x);   }
    int isinf(real x)
    {
        return (real.sizeof == double.sizeof)
            ? __isinf(x)
            : __isinfl(x);
    }

    //int isnan(real-floating x);
    int isnan(float x)          { return __isnanf(x);  }
    int isnan(double x)         { return __isnan(x);   }
    int isnan(real x)
    {
        return (real.sizeof == double.sizeof)
            ? __isnan(x)
            : __isnanl(x);
    }

    //int isnormal(real-floating x);
    int isnormal(float x)       { return fpclassify(x) == FP_NORMAL; }
    int isnormal(double x)      { return fpclassify(x) == FP_NORMAL; }
    int isnormal(real x)        { return fpclassify(x) == FP_NORMAL; }

    //int signbit(real-floating x);
    int signbit(float x)     { return __signbitf(x); }
    int signbit(double x)    { return __signbit(x);  }
    int signbit(real x)
    {
        return (real.sizeof == double.sizeof)
            ? __signbit(x)
            : __signbitl(x);
    }
  }
}
else version( MinGW )
{
    enum
    {
        FP_NAN = 0x0100,
        FP_NORMAL = 0x0400,
        FP_INFINITE = FP_NAN | FP_NORMAL,
        FP_ZERO = 0x0400,
        FP_SUBNORMAL = FP_NORMAL | FP_ZERO
    }

    int __fpclassifyf(float x);
    int __fpclassify(double x);
    int __fpclassifyl(real x);

    int __isnanf(float x);
    int __isnan(double x);
    int __isnanl(real x);

    int __signbitf(float x);
    int __signbit(double x);
    int __signbitl(real x);

  extern (D)
  {
    //int fpclassify(real-floating x);
    int fpclassify(float x)     { return __fpclassifyf(x); }
    int fpclassify(double x)    { return __fpclassify(x);  }
    int fpclassify(real x)
    {
        return (real.sizeof == double.sizeof)
            ? __fpclassify(x)
            : __fpclassifyl(x);
    }

    //int isfinite(real-floating x);
    int isfinite(float x)       { return (fpclassify(x) & FP_NORMAL) == 0; }
    int isfinite(double x)      { return (fpclassify(x) & FP_NORMAL) == 0; }
    int isfinite(real x)        { return (fpclassify(x) & FP_NORMAL) == 0; }

    //int isinf(real-floating x);
    int isinf(float x)          { return fpclassify(x) == FP_INFINITE; }
    int isinf(double x)         { return fpclassify(x) == FP_INFINITE; }
    int isinf(real x)           { return fpclassify(x) == FP_INFINITE; }

    //int isnan(real-floating x);
    int isnan(float x)          { return __isnanf(x);  }
    int isnan(double x)         { return __isnan(x);   }
    int isnan(real x)
    {
        return (real.sizeof == double.sizeof)
            ? __isnan(x)
            : __isnanl(x);
    }

    //int isnormal(real-floating x);
    int isnormal(float x)       { return fpclassify(x) == FP_NORMAL; }
    int isnormal(double x)      { return fpclassify(x) == FP_NORMAL; }
    int isnormal(real x)        { return fpclassify(x) == FP_NORMAL; }

    //int signbit(real-floating x);
    int signbit(float x)     { return __signbitf(x); }
    int signbit(double x)    { return __signbit(x);  }
    int signbit(real x)
    {
        return (real.sizeof == double.sizeof)
            ? __signbit(x)
            : __signbitl(x);
    }
  }
}
else version( OSX )
{
    enum
    {
        FP_NAN         = 1,
        FP_INFINITE    = 2,
        FP_ZERO        = 3,
        FP_NORMAL      = 4,
        FP_SUBNORMAL   = 5,
        FP_SUPERNORMAL = 6,
    }

    enum
    {
        FP_FAST_FMA  = 0,
        FP_FAST_FMAF = 0,
        FP_FAST_FMAL = 0,
    }

    int __fpclassifyf(float x);
    int __fpclassifyd(double x);
    int __fpclassify(real x);

    int __isfinitef(float x);
    int __isfinited(double x);
    int __isfinite(real x);

    int __isinff(float x);
    int __isinfd(double x);
    int __isinf(real x);

    int __isnanf(float x);
    int __isnand(double x);
    int __isnan(real x);

    int __signbitf(float x);
    int __signbitd(double x);
    int __signbitl(real x);

  extern (D)
  {
    //int fpclassify(real-floating x);
    int fpclassify(float x)     { return __fpclassifyf(x); }
    int fpclassify(double x)    { return __fpclassifyd(x); }
    int fpclassify(real x)
    {
        return (real.sizeof == double.sizeof)
            ? __fpclassifyd(x)
            : __fpclassify(x);
    }

    //int isfinite(real-floating x);
    int isfinite(float x)       { return __isfinitef(x); }
    int isfinite(double x)      { return __isfinited(x); }
    int isfinite(real x)
    {
        return (real.sizeof == double.sizeof)
            ? __isfinited(x)
            : __isfinite(x);
    }

    //int isinf(real-floating x);
    int isinf(float x)          { return __isinff(x); }
    int isinf(double x)         { return __isinfd(x); }
    int isinf(real x)
    {
        return (real.sizeof == double.sizeof)
            ? __isinfd(x)
            : __isinf(x);
    }

    //int isnan(real-floating x);
    int isnan(float x)          { return __isnanf(x); }
    int isnan(double x)         { return __isnand(x); }
    int isnan(real x)
    {
        return (real.sizeof == double.sizeof)
            ? __isnand(x)
            : __isnan(x);
    }

    //int isnormal(real-floating x);
    int isnormal(float x)       { return fpclassify(x) == FP_NORMAL; }
    int isnormal(double x)      { return fpclassify(x) == FP_NORMAL; }
    int isnormal(real x)        { return fpclassify(x) == FP_NORMAL; }

    //int signbit(real-floating x);
    int signbit(float x)     { return __signbitf(x); }
    int signbit(double x)    { return __signbitd(x); }
    int signbit(real x)
    {
        return (real.sizeof == double.sizeof)
            ? __signbitd(x)
            : __signbitl(x);
    }
  }
}
else version( FreeBSD )
{
    enum
    {
        FP_INFINITE  = 0x01,
        FP_NAN       = 0x02,
        FP_NORMAL    = 0x04,
        FP_SUBNORMAL = 0x08,
        FP_ZERO      = 0x10,
    }

    enum
    {
        FP_FAST_FMA  = 0,
        FP_FAST_FMAF = 0,
        FP_FAST_FMAL = 0,
    }

    int __fpclassifyd(double);
    int __fpclassifyf(float);
    int __fpclassifyl(real);
    int __isfinitef(float);
    int __isfinite(double);
    int __isfinitel(real);
    int __isinff(float);
    int __isinfl(real);
    int __isnanl(real);
    int __isnormalf(float);
    int __isnormal(double);
    int __isnormall(real);
    int __signbit(double);
    int __signbitf(float);
    int __signbitl(real);

  extern (D)
  {
    //int fpclassify(real-floating x);
    int fpclassify(float x)     { return __fpclassifyf(x); }
    int fpclassify(double x)    { return __fpclassifyd(x); }
    int fpclassify(real x)      { return __fpclassifyl(x); }

    //int isfinite(real-floating x);
    int isfinite(float x)       { return __isfinitef(x); }
    int isfinite(double x)      { return __isfinite(x); }
    int isfinite(real x)        { return __isfinitel(x); }

    //int isinf(real-floating x);
    int isinf(float x)          { return __isinff(x); }
    int isinf(double x)         { return __isinfl(x); }
    int isinf(real x)           { return __isinfl(x); }

    //int isnan(real-floating x);
    int isnan(float x)          { return __isnanl(x); }
    int isnan(double x)         { return __isnanl(x); }
    int isnan(real x)           { return __isnanl(x); }

    //int isnormal(real-floating x);
    int isnormal(float x)       { return __isnormalf(x); }
    int isnormal(double x)      { return __isnormal(x); }
    int isnormal(real x)        { return __isnormall(x); }

    //int signbit(real-floating x);
    int signbit(float x)        { return __signbitf(x); }
    int signbit(double x)       { return __signbit(x); }
    int signbit(real x)         { return __signbit(x); }
  }
}
else version( Solaris )
{
    int __isnanf(float x);
    int __isnan(double x);
    int __isnanl(real x);

  extern (D)
  {
    //int isnan(real-floating x);
    int isnan(float x)          { return __isnanf(x);  }
    int isnan(double x)         { return __isnan(x);   }
    int isnan(real x)
    {
        return (real.sizeof == double.sizeof)
            ? __isnan(x)
            : __isnanl(x);
    }
  }
}
else version( Android )
{
    enum
    {
        FP_INFINITE  = 0x01,
        FP_NAN       = 0x02,
        FP_NORMAL    = 0x04,
        FP_SUBNORMAL = 0x08,
        FP_ZERO      = 0x10,
    }

    enum FP_FAST_FMAF;

    int __fpclassifyd(double);
    int __fpclassifyf(float);
    int __fpclassifyl(real);

    int __isfinitef(float);
    int __isfinite(double);
    int __isfinitel(real);

    int __isinff(float);
    int __isinf(double);
    int __isinfl(real);

    int isnanf(float);
    int isnan(double);
    int __isnanl(real);

    int __isnormalf(float);
    int __isnormal(double);
    int __isnormall(real);

    int __signbit(double);
    int __signbitf(float);
    int __signbitl(real);

  extern (D)
  {
    //int fpclassify(real-floating x);
    int fpclassify(float x)     { return __fpclassifyf(x); }
    int fpclassify(double x)    { return __fpclassifyd(x); }
    int fpclassify(real x)      { return __fpclassifyl(x); }

    //int isfinite(real-floating x);
    int isfinite(float x)       { return __isfinitef(x); }
    int isfinite(double x)      { return __isfinite(x); }
    int isfinite(real x)        { return __isfinitel(x); }

    //int isinf(real-floating x);
    int isinf(float x)          { return __isinff(x); }
    int isinf(double x)         { return __isinf(x); }
    int isinf(real x)           { return __isinfl(x); }

    //int isnan(real-floating x);
    int isnan(float x)          { return isnanf(x); }
    int isnan(real x)           { return __isnanl(x); }

    //int isnormal(real-floating x);
    int isnormal(float x)       { return __isnormalf(x); }
    int isnormal(double x)      { return __isnormal(x); }
    int isnormal(real x)        { return __isnormall(x); }

    //int signbit(real-floating x);
    int signbit(float x)        { return __signbitf(x); }
    int signbit(double x)       { return __signbit(x); }
    int signbit(real x)         { return __signbitl(x); }
  }
}

extern (D)
{
    //int isgreater(real-floating x, real-floating y);
    int isgreater(float x, float y)        { return x > y && !isunordered(x, y); }
    int isgreater(double x, double y)      { return x > y && !isunordered(x, y); }
    int isgreater(real x, real y)          { return x > y && !isunordered(x, y); }

    //int isgreaterequal(real-floating x, real-floating y);
    int isgreaterequal(float x, float y)   { return x >= y && !isunordered(x, y); }
    int isgreaterequal(double x, double y) { return x >= y && !isunordered(x, y); }
    int isgreaterequal(real x, real y)     { return x >= y && !isunordered(x, y); }

    //int isless(real-floating x, real-floating y);
    int isless(float x, float y)           { return x < y && !isunordered(x, y); }
    int isless(double x, double y)         { return x < y && !isunordered(x, y); }
    int isless(real x, real y)             { return x < y && !isunordered(x, y); }

    //int islessequal(real-floating x, real-floating y);
    int islessequal(float x, float y)      { return x <= y && !isunordered(x, y); }
    int islessequal(double x, double y)    { return x <= y && !isunordered(x, y); }
    int islessequal(real x, real y)        { return x <= y && !isunordered(x, y); }

    //int islessgreater(real-floating x, real-floating y);
    int islessgreater(float x, float y)    { return x != y && !isunordered(x, y); }
    int islessgreater(double x, double y)  { return x != y && !isunordered(x, y); }
    int islessgreater(real x, real y)      { return x != y && !isunordered(x, y); }

    //int isunordered(real-floating x, real-floating y);
    int isunordered(float x, float y)      { return isnan(x) || isnan(y); }
    int isunordered(double x, double y)    { return isnan(x) || isnan(y); }
    int isunordered(real x, real y)        { return isnan(x) || isnan(y); }
}

/* NOTE: freebsd < 8-CURRENT doesn't appear to support *l, but we can
 *       approximate.
 * A lot of them were added in 8.0-RELEASE, and so a lot of these workarounds
 * should then be removed.
 */
// NOTE: FreeBSD 8.0-RELEASE doesn't support log2* nor these *l functions:
//         acoshl, asinhl, atanhl, coshl, sinhl, tanhl, cbrtl, powl, expl,
//         expm1l, logl, log1pl, log10l, erfcl, erfl, lgammal, tgammal;
//       but we can approximate.
version( FreeBSD )
{
  version (none) // < 8-CURRENT
  {
    real    acosl(real x) { return acos(x); }
    real    asinl(real x) { return asin(x); }
    real    atanl(real x) { return atan(x); }
    real    atan2l(real y, real x) { return atan2(y, x); }
    real    cosl(real x) { return cos(x); }
    real    sinl(real x) { return sin(x); }
    real    tanl(real x) { return tan(x); }
    real    exp2l(real x) { return exp2(x); }
    real    frexpl(real value, int* exp) { return frexp(value, exp); }
    int     ilogbl(real x) { return ilogb(x); }
    real    ldexpl(real x, int exp) { return ldexp(x, exp); }
    real    logbl(real x) { return logb(x); }
    //real    modfl(real value, real *iptr); // nontrivial conversion
    real    scalbnl(real x, int n) { return scalbn(x, n); }
    real    scalblnl(real x, c_long n) { return scalbln(x, n); }
    real    fabsl(real x) { return fabs(x); }
    real    hypotl(real x, real y) { return hypot(x, y); }
    real    sqrtl(real x) { return sqrt(x); }
    real    ceill(real x) { return ceil(x); }
    real    floorl(real x) { return floor(x); }
    real    nearbyintl(real x) { return nearbyint(x); }
    real    rintl(real x) { return rint(x); }
    c_long  lrintl(real x) { return lrint(x); }
    real    roundl(real x) { return round(x); }
    c_long  lroundl(real x) { return lround(x); }
    long    llroundl(real x) { return llround(x); }
    real    truncl(real x) { return trunc(x); }
    real    fmodl(real x, real y) { return fmod(x, y); }
    real    remainderl(real x, real y) { return remainder(x, y); }
    real    remquol(real x, real y, int* quo) { return remquo(x, y, quo); }
    real    copysignl(real x, real y) { return copysign(x, y); }
//  double  nan(char* tagp);
//  float   nanf(char* tagp);
//  real    nanl(char* tagp);
    real    nextafterl(real x, real y) { return nextafter(x, y); }
    real    nexttowardl(real x, real y) { return nexttoward(x, y); }
    real    fdiml(real x, real y) { return fdim(x, y); }
    real    fmaxl(real x, real y) { return fmax(x, y); }
    real    fminl(real x, real y) { return fmin(x, y); }
    real    fmal(real x, real y, real z) { return fma(x, y, z); }
  }
  else
  {
    real    acosl(real x);
    real    asinl(real x);
    real    atanl(real x);
    real    atan2l(real y, real x);
    real    cosl(real x);
    real    sinl(real x);
    real    tanl(real x);
    real    exp2l(real x);
    real    frexpl(real value, int* exp);
    int     ilogbl(real x);
    real    ldexpl(real x, int exp);
    real    logbl(real x);
    real    modfl(real value, real *iptr);
    real    scalbnl(real x, int n);
    real    scalblnl(real x, c_long n);
    real    fabsl(real x);
    real    hypotl(real x, real y);
    real    sqrtl(real x);
    real    ceill(real x);
    real    floorl(real x);
    real    nearbyintl(real x);
    real    rintl(real x);
    c_long  lrintl(real x);
    real    roundl(real x);
    c_long  lroundl(real x);
    long    llroundl(real x);
    real    truncl(real x);
    real    fmodl(real x, real y);
    real    remainderl(real x, real y);
    real    remquol(real x, real y, int* quo);
    real    copysignl(real x, real y);
    double  nan(char* tagp);
    float   nanf(char* tagp);
    real    nanl(char* tagp);
    real    nextafterl(real x, real y);
    real    nexttowardl(real x, real y);
    real    fdiml(real x, real y);
    real    fmaxl(real x, real y);
    real    fminl(real x, real y);
    real    fmal(real x, real y, real z);
  }
    double  acos(double x);
    float   acosf(float x);

    double  asin(double x);
    float   asinf(float x);

    double  atan(double x);
    float   atanf(float x);

    double  atan2(double y, double x);
    float   atan2f(float y, float x);

    double  cos(double x);
    float   cosf(float x);

    double  sin(double x);
    float   sinf(float x);

    double  tan(double x);
    float   tanf(float x);

    double  acosh(double x);
    float   acoshf(float x);
    real    acoshl(real x) { return acosh(x); }

    double  asinh(double x);
    float   asinhf(float x);
    real    asinhl(real x) { return asinh(x); }

    double  atanh(double x);
    float   atanhf(float x);
    real    atanhl(real x) { return atanh(x); }

    double  cosh(double x);
    float   coshf(float x);
    real    coshl(real x) { return cosh(x); }

    double  sinh(double x);
    float   sinhf(float x);
    real    sinhl(real x) { return sinh(x); }

    double  tanh(double x);
    float   tanhf(float x);
    real    tanhl(real x) { return tanh(x); }

    double  exp(double x);
    float   expf(float x);
    real    expl(real x) { return exp(x); }

    double  exp2(double x);
    float   exp2f(float x);

    double  expm1(double x);
    float   expm1f(float x);
    real    expm1l(real x) { return expm1(x); }

    double  frexp(double value, int* exp);
    float   frexpf(float value, int* exp);

    int     ilogb(double x);
    int     ilogbf(float x);

    double  ldexp(double x, int exp);
    float   ldexpf(float x, int exp);

    double  log(double x);
    float   logf(float x);
    real    logl(real x) { return log(x); }

    double  log10(double x);
    float   log10f(float x);
    real    log10l(real x) { return log10(x); }

    double  log1p(double x);
    float   log1pf(float x);
    real    log1pl(real x) { return log1p(x); }

    private enum real ONE_LN2 = 1 / 0x1.62e42fefa39ef358p-1L;
    double  log2(double x) { return log(x) * ONE_LN2; }
    float   log2f(float x) { return logf(x) * ONE_LN2; }
    real    log2l(real x)  { return logl(x) * ONE_LN2; }

    double  logb(double x);
    float   logbf(float x);

    double  modf(double value, double* iptr);
    float   modff(float value, float* iptr);

    double  scalbn(double x, int n);
    float   scalbnf(float x, int n);

    double  scalbln(double x, c_long n);
    float   scalblnf(float x, c_long n);

    double  cbrt(double x);
    float   cbrtf(float x);
    real    cbrtl(real x) { return cbrt(x); }

    double  fabs(double x);
    float   fabsf(float x);

    double  hypot(double x, double y);
    float   hypotf(float x, float y);

    double  pow(double x, double y);
    float   powf(float x, float y);
    real    powl(real x, real y) { return pow(x, y); }

    double  sqrt(double x);
    float   sqrtf(float x);

    double  erf(double x);
    float   erff(float x);
    real    erfl(real x) { return erf(x); }

    double  erfc(double x);
    float   erfcf(float x);
    real    erfcl(real x) { return erfc(x); }

    double  lgamma(double x);
    float   lgammaf(float x);
    real    lgammal(real x) { return lgamma(x); }

    double  tgamma(double x);
    float   tgammaf(float x);
    real    tgammal(real x) { return tgamma(x); }

    double  ceil(double x);
    float   ceilf(float x);

    double  floor(double x);
    float   floorf(float x);

    double  nearbyint(double x);
    float   nearbyintf(float x);

    double  rint(double x);
    float   rintf(float x);

    c_long  lrint(double x);
    c_long  lrintf(float x);

    long    llrint(double x);
    long    llrintf(float x);
    long    llrintl(real x) { return llrint(x); }

    double  round(double x);
    float   roundf(float x);

    c_long  lround(double x);
    c_long  lroundf(float x);

    long    llround(double x);
    long    llroundf(float x);

    double  trunc(double x);
    float   truncf(float x);

    double  fmod(double x, double y);
    float   fmodf(float x, float y);

    double  remainder(double x, double y);
    float   remainderf(float x, float y);

    double  remquo(double x, double y, int* quo);
    float   remquof(float x, float y, int* quo);

    double  copysign(double x, double y);
    float   copysignf(float x, float y);

    double  nextafter(double x, double y);
    float   nextafterf(float x, float y);

    double  nexttoward(double x, real y);
    float   nexttowardf(float x, real y);

    double  fdim(double x, double y);
    float   fdimf(float x, float y);

    double  fmax(double x, double y);
    float   fmaxf(float x, float y);

    double  fmin(double x, double y);
    float   fminf(float x, float y);

    double  fma(double x, double y, double z);
    float   fmaf(float x, float y, float z);
}
else
{
    double  acos(double x);
    float   acosf(float x);
    real    acosl(real x);

    double  asin(double x);
    float   asinf(float x);
    real    asinl(real x);

    double  atan(double x);
    float   atanf(float x);
    real    atanl(real x);

    double  atan2(double y, double x);
    float   atan2f(float y, float x);
    real    atan2l(real y, real x);

    double  cos(double x);
    float   cosf(float x);
    real    cosl(real x);

    double  sin(double x);
    float   sinf(float x);
    real    sinl(real x);

    double  tan(double x);
    float   tanf(float x);
    real    tanl(real x);

    double  acosh(double x);
    float   acoshf(float x);
    real    acoshl(real x);

    double  asinh(double x);
    float   asinhf(float x);
    real    asinhl(real x);

    double  atanh(double x);
    float   atanhf(float x);
    real    atanhl(real x);

    double  cosh(double x);
    float   coshf(float x);
    real    coshl(real x);

    double  sinh(double x);
    float   sinhf(float x);
    real    sinhl(real x);

    double  tanh(double x);
    float   tanhf(float x);
    real    tanhl(real x);

    double  exp(double x);
    float   expf(float x);
    real    expl(real x);

    double  exp2(double x);
    float   exp2f(float x);
    real    exp2l(real x);

    double  expm1(double x);
    float   expm1f(float x);
    real    expm1l(real x);

    double  frexp(double value, int* exp);
    float   frexpf(float value, int* exp);
    real    frexpl(real value, int* exp);

    int     ilogb(double x);
    int     ilogbf(float x);
    int     ilogbl(real x);

    double  ldexp(double x, int exp);
    float   ldexpf(float x, int exp);
    real    ldexpl(real x, int exp);

    double  log(double x);
    float   logf(float x);
    real    logl(real x);

    double  log10(double x);
    float   log10f(float x);
    real    log10l(real x);

    double  log1p(double x);
    float   log1pf(float x);
    real    log1pl(real x);

    double  log2(double x);
    float   log2f(float x);
    real    log2l(real x);

    double  logb(double x);
    float   logbf(float x);
    real    logbl(real x);

    double  modf(double value, double* iptr);
    float   modff(float value, float* iptr);
    real    modfl(real value, real *iptr);

    double  scalbn(double x, int n);
    float   scalbnf(float x, int n);
    real    scalbnl(real x, int n);

    double  scalbln(double x, c_long n);
    float   scalblnf(float x, c_long n);
    real    scalblnl(real x, c_long n);

    double  cbrt(double x);
    float   cbrtf(float x);
    real    cbrtl(real x);

    double  fabs(double x);
    float   fabsf(float x);
    real    fabsl(real x);

    double  hypot(double x, double y);
    float   hypotf(float x, float y);
    real    hypotl(real x, real y);

    double  pow(double x, double y);
    float   powf(float x, float y);
    real    powl(real x, real y);

    double  sqrt(double x);
    float   sqrtf(float x);
    real    sqrtl(real x);

    double  erf(double x);
    float   erff(float x);
    real    erfl(real x);

    double  erfc(double x);
    float   erfcf(float x);
    real    erfcl(real x);

    double  lgamma(double x);
    float   lgammaf(float x);
    real    lgammal(real x);

    double  tgamma(double x);
    float   tgammaf(float x);
    real    tgammal(real x);

    double  ceil(double x);
    float   ceilf(float x);
    real    ceill(real x);

    double  floor(double x);
    float   floorf(float x);
    real    floorl(real x);

    double  nearbyint(double x);
    float   nearbyintf(float x);
    real    nearbyintl(real x);

    double  rint(double x);
    float   rintf(float x);
    real    rintl(real x);

    c_long  lrint(double x);
    c_long  lrintf(float x);
    c_long  lrintl(real x);

    long    llrint(double x);
    long    llrintf(float x);
    long    llrintl(real x);

    double  round(double x);
    float   roundf(float x);
    real    roundl(real x);

    c_long  lround(double x);
    c_long  lroundf(float x);
    c_long  lroundl(real x);

    long    llround(double x);
    long    llroundf(float x);
    long    llroundl(real x);

    double  trunc(double x);
    float   truncf(float x);
    real    truncl(real x);

    double  fmod(double x, double y);
    float   fmodf(float x, float y);
    real    fmodl(real x, real y);

    double  remainder(double x, double y);
    float   remainderf(float x, float y);
    real    remainderl(real x, real y);

    double  remquo(double x, double y, int* quo);
    float   remquof(float x, float y, int* quo);
    real    remquol(real x, real y, int* quo);

    double  copysign(double x, double y);
    float   copysignf(float x, float y);
    real    copysignl(real x, real y);

    double  nan(char* tagp);
    float   nanf(char* tagp);
    real    nanl(char* tagp);

    double  nextafter(double x, double y);
    float   nextafterf(float x, float y);
    real    nextafterl(real x, real y);

    double  nexttoward(double x, real y);
    float   nexttowardf(float x, real y);
    real    nexttowardl(real x, real y);

    double  fdim(double x, double y);
    float   fdimf(float x, float y);
    real    fdiml(real x, real y);

    double  fmax(double x, double y);
    float   fmaxf(float x, float y);
    real    fmaxl(real x, real y);

    double  fmin(double x, double y);
    float   fminf(float x, float y);
    real    fminl(real x, real y);

    double  fma(double x, double y, double z);
    float   fmaf(float x, float y, float z);
    real    fmal(real x, real y, real z);
}<|MERGE_RESOLUTION|>--- conflicted
+++ resolved
@@ -16,11 +16,8 @@
 extern (C):
 @trusted: // All functions here operate on floating point and integer values only.
 nothrow:
-<<<<<<< HEAD
 pure:
-=======
 @nogc:
->>>>>>> 1aabbb24
 
 alias float  float_t;
 alias double double_t;
@@ -111,7 +108,6 @@
     version( Win32 )
         version = DMC_RUNTIME;
     version( Win64 )
-<<<<<<< HEAD
         version = MSVC_RUNTIME;
 }
 
@@ -122,11 +118,6 @@
 
 }
 
-=======
-        version = MSVC_RUNTIME;     // just to get it to compile for the moment - fix later
-}
-
->>>>>>> 1aabbb24
 version( DMC_RUNTIME )
 {
     enum
