/**
 * D header file for C99.
 *
 * $(C_HEADER_DESCRIPTION pubs.opengroup.org/onlinepubs/009695399/basedefs/_math.h.html, _math.h)
 *
 * Copyright: Copyright Sean Kelly 2005 - 2012.
 * License: Distributed under the
 *      $(LINK2 http://www.boost.org/LICENSE_1_0.txt, Boost Software License 1.0).
 *    (See accompanying file LICENSE)
 * Authors:   Sean Kelly
 * Source:    $(DRUNTIMESRC core/stdc/_math.d)
 */

module core.stdc.math;

private import core.stdc.config;

extern (C):
@trusted: // All functions here operate on floating point and integer values only.
nothrow:
pure:
@nogc:

///
alias float  float_t;
///
alias double double_t;

///
enum double HUGE_VAL      = double.infinity;
///
enum double HUGE_VALF     = float.infinity;
///
enum double HUGE_VALL     = real.infinity;

///
enum float INFINITY       = float.infinity;
///
enum float NAN            = float.nan;

version (FreeBSD)
{
    ///
    enum int FP_ILOGB0        = -int.max;
    ///
    enum int FP_ILOGBNAN      = int.max;
}
else version (CRuntime_Bionic)
{
    ///
    enum int FP_ILOGB0        = -int.max;
    ///
    enum int FP_ILOGBNAN      = int.max;
}
else
{
    ///
    enum int FP_ILOGB0        = int.min;
    ///
    enum int FP_ILOGBNAN      = int.min;
}

///
enum int MATH_ERRNO       = 1;
///
enum int MATH_ERREXCEPT   = 2;
///
enum int math_errhandling = MATH_ERRNO | MATH_ERREXCEPT;

version( none )
{
    //
    // these functions are all macros in C
    //

    //int fpclassify(real-floating x);
    int fpclassify(float x);
    int fpclassify(double x);
    int fpclassify(real x);

    //int isfinite(real-floating x);
    int isfinite(float x);
    int isfinite(double x);
    int isfinite(real x);

    //int isinf(real-floating x);
    int isinf(float x);
    int isinf(double x);
    int isinf(real x);

    //int isnan(real-floating x);
    int isnan(float x);
    int isnan(double x);
    int isnan(real x);

    //int isnormal(real-floating x);
    int isnormal(float x);
    int isnormal(double x);
    int isnormal(real x);

    //int signbit(real-floating x);
    int signbit(float x);
    int signbit(double x);
    int signbit(real x);

    //int isgreater(real-floating x, real-floating y);
    int isgreater(float x, float y);
    int isgreater(double x, double y);
    int isgreater(real x, real y);

    //int isgreaterequal(real-floating x, real-floating y);
    int isgreaterequal(float x, float y);
    int isgreaterequal(double x, double y);
    int isgreaterequal(real x, real y);

    //int isless(real-floating x, real-floating y);
    int isless(float x, float y);
    int isless(double x, double y);
    int isless(real x, real y);

    //int islessequal(real-floating x, real-floating y);
    int islessequal(float x, float y);
    int islessequal(double x, double y);
    int islessequal(real x, real y);

    //int islessgreater(real-floating x, real-floating y);
    int islessgreater(float x, float y);
    int islessgreater(double x, double y);
    int islessgreater(real x, real y);

    //int isunordered(real-floating x, real-floating y);
    int isunordered(float x, float y);
    int isunordered(double x, double y);
    int isunordered(real x, real y);
}

version( CRuntime_DigitalMars )
{
    enum
    {
        ///
        FP_NANS        = 0,
        ///
        FP_NANQ        = 1,
        ///
        FP_INFINITE    = 2,
        ///
        FP_NORMAL      = 3,
        ///
        FP_SUBNORMAL   = 4,
        ///
        FP_ZERO        = 5,
        ///
        FP_NAN         = FP_NANQ,
        ///
        FP_EMPTY       = 6,
        ///
        FP_UNSUPPORTED = 7,
    }

    enum
    {
        ///
        FP_FAST_FMA  = 0,
        ///
        FP_FAST_FMAF = 0,
        ///
        FP_FAST_FMAL = 0,
    }

    uint __fpclassify_f(float x);
    uint __fpclassify_d(double x);
    uint __fpclassify_ld(real x);

  extern (D)
  {
    //int fpclassify(real-floating x);
    ///
    int fpclassify(float x)     { return __fpclassify_f(x); }
    ///
    int fpclassify(double x)    { return __fpclassify_d(x); }
    ///
    int fpclassify(real x)
    {
        return (real.sizeof == double.sizeof)
            ? __fpclassify_d(x)
            : __fpclassify_ld(x);
    }

    //int isfinite(real-floating x);
    ///
    int isfinite(float x)       { return fpclassify(x) >= FP_NORMAL; }
    ///
    int isfinite(double x)      { return fpclassify(x) >= FP_NORMAL; }
    ///
    int isfinite(real x)        { return fpclassify(x) >= FP_NORMAL; }

    //int isinf(real-floating x);
    ///
    int isinf(float x)          { return fpclassify(x) == FP_INFINITE; }
    ///
    int isinf(double x)         { return fpclassify(x) == FP_INFINITE; }
    ///
    int isinf(real x)           { return fpclassify(x) == FP_INFINITE; }

    //int isnan(real-floating x);
    ///
    int isnan(float x)          { return fpclassify(x) <= FP_NANQ;   }
    ///
    int isnan(double x)         { return fpclassify(x) <= FP_NANQ;   }
    ///
    int isnan(real x)           { return fpclassify(x) <= FP_NANQ;   }

    //int isnormal(real-floating x);
    ///
    int isnormal(float x)       { return fpclassify(x) == FP_NORMAL; }
    ///
    int isnormal(double x)      { return fpclassify(x) == FP_NORMAL; }
    ///
    int isnormal(real x)        { return fpclassify(x) == FP_NORMAL; }

    //int signbit(real-floating x);
    ///
    int signbit(float x)     { return (cast(short*)&(x))[1] & 0x8000; }
    ///
    int signbit(double x)    { return (cast(short*)&(x))[3] & 0x8000; }
    ///
    int signbit(real x)
    {
        return (real.sizeof == double.sizeof)
            ? (cast(short*)&(x))[3] & 0x8000
            : (cast(short*)&(x))[4] & 0x8000;
    }
  }
}
else version( CRuntime_Microsoft ) // fully supported since MSVCRT 12 (VS 2013) only
{
  version( all ) // legacy stuff to be removed in the future
  {
    enum
    {
        _FPCLASS_SNAN = 1,
        _FPCLASS_QNAN = 2,
        _FPCLASS_NINF = 4,
        _FPCLASS_NN   = 8,
        _FPCLASS_ND   = 0x10,
        _FPCLASS_NZ   = 0x20,
        _FPCLASS_PZ   = 0x40,
        _FPCLASS_PD   = 0x80,
        _FPCLASS_PN   = 0x100,
        _FPCLASS_PINF = 0x200,
    }

    //deprecated("Please use the standard C99 function copysignf() instead.")
    float _copysignf(float x, float s);

    //deprecated("_chgsignf(x) is a non-standard MS extension. Please consider using -x instead.")
    float _chgsignf(float x);

    version( Win64 ) // not available in 32-bit runtimes
    {
        //deprecated("Please use the standard C99 function isfinite() instead.")
        int _finitef(float x);

        //deprecated("Please use the standard C99 function isnan() instead.")
        int _isnanf(float x);

        //deprecated("Please use the standard C99 function fpclassify() instead.")
        int _fpclassf(float x);
    }

    //deprecated("Please use the standard C99 function copysign() instead.")
    double _copysign(double x, double s);

    //deprecated("_chgsign(x) is a non-standard MS extension. Please consider using -x instead.")
    double _chgsign(double x);

    //deprecated("Please use the standard C99 function isfinite() instead.")
    int _finite(double x);

    //deprecated("Please use the standard C99 function isnan() instead.")
    int _isnan(double x);

    //deprecated("Please use the standard C99 function fpclassify() instead.")
    int _fpclass(double x);
  }

    enum
    {
        ///
        FP_SUBNORMAL = -2,
        ///
        FP_NORMAL    = -1,
        ///
        FP_ZERO      =  0,
        ///
        FP_INFINITE  =  1,
        ///
        FP_NAN       =  2,
    }

    private short _fdclass(float x);
    private short _dclass(double x);

    private int _fdsign(float x);
    private int _dsign(double x);

  extern(D)
  {
    //int fpclassify(real-floating x);
    ///
    int fpclassify()(float x)   { return _fdclass(x); }
    ///
    int fpclassify()(double x)  { return _dclass(x);  }
    ///
    int fpclassify()(real x)
    {
        static if (real.sizeof == double.sizeof)
            return _dclass(cast(double) x);
        else
            static assert(false, "fpclassify(real) not supported by MS C runtime");
    }

    //int isfinite(real-floating x);
    ///
    int isfinite()(float x)     { return fpclassify(x) <= 0; }
    ///
    int isfinite()(double x)    { return fpclassify(x) <= 0; }
    ///
    int isfinite()(real x)      { return fpclassify(x) <= 0; }

    //int isinf(real-floating x);
    ///
    int isinf()(float x)        { return fpclassify(x) == FP_INFINITE; }
    ///
    int isinf()(double x)       { return fpclassify(x) == FP_INFINITE; }
    ///
    int isinf()(real x)         { return fpclassify(x) == FP_INFINITE; }

    //int isnan(real-floating x);
    version( none ) // requires MSVCRT 12+ (VS 2013)
    {
        ///
        int isnan(float x)      { return fpclassify(x) == FP_NAN; }
<<<<<<< HEAD
        ///
        int isnan(double x)     { return fpclassify(x) == FP_NAN; }
        ///
        int isnan(real x)       { return fpclassify(x) == FP_NAN; }
    }
    else // for backward compatibility with older runtimes
    {
        ///
        int isnan(float x)      { version(Win64) return _isnanf(x); else return _isnan(cast(double) x); }
        ///
        int isnan(double x)     { return _isnan(x); }
        ///
=======
        ///
        int isnan(double x)     { return fpclassify(x) == FP_NAN; }
        ///
        int isnan(real x)       { return fpclassify(x) == FP_NAN; }
    }
    else // for backward compatibility with older runtimes
    {
        ///
        int isnan(float x)      { version(Win64) return _isnanf(x); else return _isnan(cast(double) x); }
        ///
        int isnan(double x)     { return _isnan(x); }
        ///
>>>>>>> 0ca25648
        int isnan(real x)       { return _isnan(cast(double) x); }
    }

    //int isnormal(real-floating x);
    ///
    int isnormal()(float x)     { return fpclassify(x) == FP_NORMAL; }
    ///
    int isnormal()(double x)    { return fpclassify(x) == FP_NORMAL; }
    ///
    int isnormal()(real x)      { return fpclassify(x) == FP_NORMAL; }

    //int signbit(real-floating x);
    ///
    int signbit()(float x)   { return _fdsign(x); }
    ///
    int signbit()(double x)  { return _dsign(x);  }
    ///
    int signbit()(real x)
    {
        static if (real.sizeof == double.sizeof)
            return _dsign(cast(double) x);
        else
            return (cast(short*)&(x))[4] & 0x8000;
    }
  }
}
else version( CRuntime_Glibc )
{
    enum
    {
        ///
        FP_NAN,
        ///
        FP_INFINITE,
        ///
        FP_ZERO,
        ///
        FP_SUBNORMAL,
        ///
        FP_NORMAL,
    }

    enum
    {
        ///
        FP_FAST_FMA  = 0,
        ///
        FP_FAST_FMAF = 0,
        ///
        FP_FAST_FMAL = 0,
    }

    int __fpclassifyf(float x);
    int __fpclassify(double x);
    int __fpclassifyl(real x);

    int __finitef(float x);
    int __finite(double x);
    int __finitel(real x);

    int __isinff(float x);
    int __isinf(double x);
    int __isinfl(real x);

    int __isnanf(float x);
    int __isnan(double x);
    int __isnanl(real x);

    int __signbitf(float x);
    int __signbit(double x);
    int __signbitl(real x);

  extern (D)
  {
    //int fpclassify(real-floating x);
      ///
    int fpclassify(float x)     { return __fpclassifyf(x); }
    ///
    int fpclassify(double x)    { return __fpclassify(x);  }
    ///
    int fpclassify(real x)
    {
        return (real.sizeof == double.sizeof)
            ? __fpclassify(x)
            : __fpclassifyl(x);
    }

    //int isfinite(real-floating x);
    ///
    int isfinite(float x)       { return __finitef(x); }
    ///
    int isfinite(double x)      { return __finite(x);  }
    ///
    int isfinite(real x)
    {
        return (real.sizeof == double.sizeof)
            ? __finite(x)
            : __finitel(x);
    }

    //int isinf(real-floating x);
    ///
    int isinf(float x)          { return __isinff(x);  }
    ///
    int isinf(double x)         { return __isinf(x);   }
    ///
    int isinf(real x)
    {
        return (real.sizeof == double.sizeof)
            ? __isinf(x)
            : __isinfl(x);
    }

    //int isnan(real-floating x);
    ///
    int isnan(float x)          { return __isnanf(x);  }
    ///
    int isnan(double x)         { return __isnan(x);   }
    ///
    int isnan(real x)
    {
        return (real.sizeof == double.sizeof)
            ? __isnan(x)
            : __isnanl(x);
    }

    //int isnormal(real-floating x);
    ///
    int isnormal(float x)       { return fpclassify(x) == FP_NORMAL; }
    ///
    int isnormal(double x)      { return fpclassify(x) == FP_NORMAL; }
    ///
    int isnormal(real x)        { return fpclassify(x) == FP_NORMAL; }

    //int signbit(real-floating x);
    ///
    int signbit(float x)     { return __signbitf(x); }
    ///
    int signbit(double x)    { return __signbit(x);  }
    ///
    int signbit(real x)
    {
        return (real.sizeof == double.sizeof)
            ? __signbit(x)
            : __signbitl(x);
    }
  }
}
else version( MinGW )
{
    enum
    {
        ///
        FP_NAN = 0x0100,
        ///
        FP_NORMAL = 0x0400,
        ///
        FP_INFINITE = FP_NAN | FP_NORMAL,
        ///
        FP_ZERO = 0x0400,
        ///
        FP_SUBNORMAL = FP_NORMAL | FP_ZERO
    }

    int __fpclassifyf(float x);
    int __fpclassify(double x);
    int __fpclassifyl(real x);

    int __isnanf(float x);
    int __isnan(double x);
    int __isnanl(real x);

    int __signbitf(float x);
    int __signbit(double x);
    int __signbitl(real x);

  extern (D)
  {
    //int fpclassify(real-floating x);
      ///
    int fpclassify(float x)     { return __fpclassifyf(x); }
    ///
    int fpclassify(double x)    { return __fpclassify(x);  }
    ///
    int fpclassify(real x)
    {
        return (real.sizeof == double.sizeof)
            ? __fpclassify(x)
            : __fpclassifyl(x);
    }

    //int isfinite(real-floating x);
    ///
    int isfinite(float x)       { return (fpclassify(x) & FP_NORMAL) == 0; }
    ///
    int isfinite(double x)      { return (fpclassify(x) & FP_NORMAL) == 0; }
    ///
    int isfinite(real x)        { return (fpclassify(x) & FP_NORMAL) == 0; }

    //int isinf(real-floating x);
    ///
    int isinf(float x)          { return fpclassify(x) == FP_INFINITE; }
    ///
    int isinf(double x)         { return fpclassify(x) == FP_INFINITE; }
    ///
    int isinf(real x)           { return fpclassify(x) == FP_INFINITE; }

    //int isnan(real-floating x);
    ///
    int isnan(float x)          { return __isnanf(x);  }
    ///
    int isnan(double x)         { return __isnan(x);   }
    ///
    int isnan(real x)
    {
        return (real.sizeof == double.sizeof)
            ? __isnan(x)
            : __isnanl(x);
    }

    //int isnormal(real-floating x);
    ///
    int isnormal(float x)       { return fpclassify(x) == FP_NORMAL; }
    ///
    int isnormal(double x)      { return fpclassify(x) == FP_NORMAL; }
    ///
    int isnormal(real x)        { return fpclassify(x) == FP_NORMAL; }

    //int signbit(real-floating x);
    ///
    int signbit(float x)     { return __signbitf(x); }
    ///
    int signbit(double x)    { return __signbit(x);  }
    ///
    int signbit(real x)
    {
        return (real.sizeof == double.sizeof)
            ? __signbit(x)
            : __signbitl(x);
    }
  }
}
else version( OSX )
{
    enum
    {
        ///
        FP_NAN         = 1,
        ///
        FP_INFINITE    = 2,
        ///
        FP_ZERO        = 3,
        ///
        FP_NORMAL      = 4,
        ///
        FP_SUBNORMAL   = 5,
        ///
        FP_SUPERNORMAL = 6,
    }

    enum
    {
        ///
        FP_FAST_FMA  = 0,
        ///
        FP_FAST_FMAF = 0,
        ///
        FP_FAST_FMAL = 0,
    }

    int __fpclassifyf(float x);
    int __fpclassifyd(double x);
    int __fpclassify(real x);

    int __isfinitef(float x);
    int __isfinited(double x);
    int __isfinite(real x);

    int __isinff(float x);
    int __isinfd(double x);
    int __isinf(real x);

    int __isnanf(float x);
    int __isnand(double x);
    int __isnan(real x);

    int __signbitf(float x);
    int __signbitd(double x);
    int __signbitl(real x);

  extern (D)
  {
    //int fpclassify(real-floating x);
      ///
    int fpclassify(float x)     { return __fpclassifyf(x); }
    ///
    int fpclassify(double x)    { return __fpclassifyd(x); }
    ///
    int fpclassify(real x)
    {
        return (real.sizeof == double.sizeof)
            ? __fpclassifyd(x)
            : __fpclassify(x);
    }

    //int isfinite(real-floating x);
    ///
    int isfinite(float x)       { return __isfinitef(x); }
    ///
    int isfinite(double x)      { return __isfinited(x); }
    ///
    int isfinite(real x)
    {
        return (real.sizeof == double.sizeof)
            ? __isfinited(x)
            : __isfinite(x);
    }

    //int isinf(real-floating x);
    ///
    int isinf(float x)          { return __isinff(x); }
    ///
    int isinf(double x)         { return __isinfd(x); }
    ///
    int isinf(real x)
    {
        return (real.sizeof == double.sizeof)
            ? __isinfd(x)
            : __isinf(x);
    }

    //int isnan(real-floating x);
    ///
    int isnan(float x)          { return __isnanf(x); }
    ///
    int isnan(double x)         { return __isnand(x); }
    ///
    int isnan(real x)
    {
        return (real.sizeof == double.sizeof)
            ? __isnand(x)
            : __isnan(x);
    }

    //int isnormal(real-floating x);
    ///
    int isnormal(float x)       { return fpclassify(x) == FP_NORMAL; }
    ///
    int isnormal(double x)      { return fpclassify(x) == FP_NORMAL; }
    ///
    int isnormal(real x)        { return fpclassify(x) == FP_NORMAL; }

    //int signbit(real-floating x);
    ///
    int signbit(float x)     { return __signbitf(x); }
    ///
    int signbit(double x)    { return __signbitd(x); }
    ///
    int signbit(real x)
    {
        return (real.sizeof == double.sizeof)
            ? __signbitd(x)
            : __signbitl(x);
    }
  }
}
else version( FreeBSD )
{
    enum
    {
        ///
        FP_INFINITE  = 0x01,
        ///
        FP_NAN       = 0x02,
        ///
        FP_NORMAL    = 0x04,
        ///
        FP_SUBNORMAL = 0x08,
        ///
        FP_ZERO      = 0x10,
    }

    enum
    {
        ///
        FP_FAST_FMA  = 0,
        ///
        FP_FAST_FMAF = 0,
        ///
        FP_FAST_FMAL = 0,
    }

    int __fpclassifyd(double);
    int __fpclassifyf(float);
    int __fpclassifyl(real);
    int __isfinitef(float);
    int __isfinite(double);
    int __isfinitel(real);
    int __isinff(float);
    int __isinfl(real);
    int __isnanl(real);
    int __isnormalf(float);
    int __isnormal(double);
    int __isnormall(real);
    int __signbit(double);
    int __signbitf(float);
    int __signbitl(real);

  extern (D)
  {
    //int fpclassify(real-floating x);
      ///
    int fpclassify(float x)     { return __fpclassifyf(x); }
    ///
    int fpclassify(double x)    { return __fpclassifyd(x); }
    ///
    int fpclassify(real x)      { return __fpclassifyl(x); }

    //int isfinite(real-floating x);
    ///
    int isfinite(float x)       { return __isfinitef(x); }
    ///
    int isfinite(double x)      { return __isfinite(x); }
    ///
    int isfinite(real x)        { return __isfinitel(x); }

    //int isinf(real-floating x);
    ///
    int isinf(float x)          { return __isinff(x); }
    ///
    int isinf(double x)         { return __isinfl(x); }
    ///
    int isinf(real x)           { return __isinfl(x); }

    //int isnan(real-floating x);
    ///
    int isnan(float x)          { return __isnanl(x); }
    ///
    int isnan(double x)         { return __isnanl(x); }
    ///
    int isnan(real x)           { return __isnanl(x); }

    //int isnormal(real-floating x);
    ///
    int isnormal(float x)       { return __isnormalf(x); }
    ///
    int isnormal(double x)      { return __isnormal(x); }
    ///
    int isnormal(real x)        { return __isnormall(x); }

    //int signbit(real-floating x);
    ///
    int signbit(float x)        { return __signbitf(x); }
    ///
    int signbit(double x)       { return __signbit(x); }
    ///
    int signbit(real x)         { return __signbit(x); }
  }
}
else version( Solaris )
{
    int __isnanf(float x);
    int __isnan(double x);
    int __isnanl(real x);

  extern (D)
  {
    //int isnan(real-floating x);
      ///
    int isnan(float x)          { return __isnanf(x);  }
    ///
    int isnan(double x)         { return __isnan(x);   }
    ///
    int isnan(real x)
    {
        return (real.sizeof == double.sizeof)
            ? __isnan(x)
            : __isnanl(x);
    }
  }
}
else version( CRuntime_Bionic )
{
    enum
    {
        ///
        FP_INFINITE  = 0x01,
        ///
        FP_NAN       = 0x02,
        ///
        FP_NORMAL    = 0x04,
        ///
        FP_SUBNORMAL = 0x08,
        ///
        FP_ZERO      = 0x10,
    }

    ///
    enum FP_FAST_FMAF;

    int __fpclassifyd(double);
    int __fpclassifyf(float);
    int __fpclassifyl(real);

    int __isfinitef(float);
    int __isfinite(double);
    int __isfinitel(real);

    int __isinff(float);
    int __isinf(double);
    int __isinfl(real);

    int isnanf(float);
    int isnan(double);
    int __isnanl(real);

    int __isnormalf(float);
    int __isnormal(double);
    int __isnormall(real);

    int __signbit(double);
    int __signbitf(float);
    int __signbitl(real);

  extern (D)
  {
    //int fpclassify(real-floating x);
      ///
    int fpclassify(float x)     { return __fpclassifyf(x); }
    ///
    int fpclassify(double x)    { return __fpclassifyd(x); }
    ///
    int fpclassify(real x)      { return __fpclassifyl(x); }

    //int isfinite(real-floating x);
    ///
    int isfinite(float x)       { return __isfinitef(x); }
    ///
    int isfinite(double x)      { return __isfinite(x); }
    ///
    int isfinite(real x)        { return __isfinitel(x); }

    //int isinf(real-floating x);
    ///
    int isinf(float x)          { return __isinff(x); }
    ///
    int isinf(double x)         { return __isinf(x); }
    ///
    int isinf(real x)           { return __isinfl(x); }

    //int isnan(real-floating x);
    ///
    int isnan(float x)          { return isnanf(x); }
    ///
    int isnan(real x)           { return __isnanl(x); }

    //int isnormal(real-floating x);
    ///
    int isnormal(float x)       { return __isnormalf(x); }
    ///
    int isnormal(double x)      { return __isnormal(x); }
    ///
    int isnormal(real x)        { return __isnormall(x); }

    //int signbit(real-floating x);
    ///
    int signbit(float x)        { return __signbitf(x); }
    ///
    int signbit(double x)       { return __signbit(x); }
    ///
    int signbit(real x)         { return __signbitl(x); }
  }
}

extern (D)
{
    //int isgreater(real-floating x, real-floating y);
    ///
    int isgreater(float x, float y)        { return x > y && !isunordered(x, y); }
    ///
    int isgreater(double x, double y)      { return x > y && !isunordered(x, y); }
    ///
    int isgreater(real x, real y)          { return x > y && !isunordered(x, y); }

    //int isgreaterequal(real-floating x, real-floating y);
    ///
    int isgreaterequal(float x, float y)   { return x >= y && !isunordered(x, y); }
    ///
    int isgreaterequal(double x, double y) { return x >= y && !isunordered(x, y); }
    ///
    int isgreaterequal(real x, real y)     { return x >= y && !isunordered(x, y); }

    //int isless(real-floating x, real-floating y);
    ///
    int isless(float x, float y)           { return x < y && !isunordered(x, y); }
    ///
    int isless(double x, double y)         { return x < y && !isunordered(x, y); }
    ///
    int isless(real x, real y)             { return x < y && !isunordered(x, y); }

    //int islessequal(real-floating x, real-floating y);
    ///
    int islessequal(float x, float y)      { return x <= y && !isunordered(x, y); }
    ///
    int islessequal(double x, double y)    { return x <= y && !isunordered(x, y); }
    ///
    int islessequal(real x, real y)        { return x <= y && !isunordered(x, y); }

    //int islessgreater(real-floating x, real-floating y);
    ///
    int islessgreater(float x, float y)    { return x != y && !isunordered(x, y); }
    ///
    int islessgreater(double x, double y)  { return x != y && !isunordered(x, y); }
    ///
    int islessgreater(real x, real y)      { return x != y && !isunordered(x, y); }

    //int isunordered(real-floating x, real-floating y);
    ///
    int isunordered(float x, float y)      { return isnan(x) || isnan(y); }
    ///
    int isunordered(double x, double y)    { return isnan(x) || isnan(y); }
    ///
    int isunordered(real x, real y)        { return isnan(x) || isnan(y); }
}

/* MS define some functions inline.
 * Additionally, their *l functions work with a 64-bit long double and are thus
 * useless for 80-bit D reals. So we use our own wrapper implementations working
 * internally with reduced 64-bit precision.
 * This also enables relaxing real to 64-bit double.
 */
version( CRuntime_Microsoft ) // fully supported since MSVCRT 12 (VS 2013) only
{
    ///
    double  acos(double x);
    ///
    float   acosf(float x);
    ///
    extern(D) real acosl()(real x)   { return acos(cast(double) x); }

    ///
    double  asin(double x);
    ///
    float   asinf(float x);
    ///
    extern(D) real asinl()(real x)   { return asin(cast(double) x); }

    ///
    double  atan(double x);
    ///
    float   atanf(float x);
    ///
    extern(D) real atanl()(real x)   { return atan(cast(double) x); }

    ///
    double  atan2(double y, double x);
    ///
    float   atan2f(float y, float x);
    ///
    extern(D) real atan2l()(real y, real x) { return atan2(cast(double) y, cast(double) x); }

    ///
    double  cos(double x);
    ///
    float   cosf(float x);
    ///
    extern(D) real cosl()(real x)    { return cos(cast(double) x); }

    ///
    double  sin(double x);
    ///
    float   sinf(float x);
    ///
    extern(D) real sinl()(real x)    { return sin(cast(double) x); }

    ///
    double  tan(double x);
    ///
    float   tanf(float x);
    ///
    extern(D) real tanl()(real x)    { return tan(cast(double) x); }

    ///
    double  acosh(double x);
    ///
    float   acoshf(float x);
    ///
    extern(D) real acoshl()(real x)  { return acosh(cast(double) x); }

    ///
    double  asinh(double x);
    ///
    float   asinhf(float x);
    ///
    extern(D) real asinhl()(real x)  { return asinh(cast(double) x); }

    ///
    double  atanh(double x);
    ///
    float   atanhf(float x);
    ///
    extern(D) real atanhl()(real x)  { return atanh(cast(double) x); }

    ///
    double  cosh(double x);
    ///
    float   coshf(float x);
    ///
    extern(D) real coshl()(real x)   { return cosh(cast(double) x); }

    ///
    double  sinh(double x);
    ///
    float   sinhf(float x);
    ///
    extern(D) real sinhl()(real x)   { return sinh(cast(double) x); }

    ///
    double  tanh(double x);
    ///
    float   tanhf(float x);
    ///
    extern(D) real tanhl()(real x)   { return tanh(cast(double) x); }

    ///
    double  exp(double x);
    ///
    float   expf(float x);
    ///
    extern(D) real expl()(real x)    { return exp(cast(double) x); }

    ///
    double  exp2(double x);
    ///
    float   exp2f(float x);
    ///
    extern(D) real exp2l()(real x)   { return exp2(cast(double) x); }

    ///
    double  expm1(double x);
    ///
    float   expm1f(float x);
    ///
    extern(D) real expm1l()(real x)  { return expm1(cast(double) x); }

    ///
    double  frexp(double value, int* exp);
    ///
    extern(D) float frexpf()(float value, int* exp) { return cast(float) frexp(value, exp); }
    ///
    extern(D) real  frexpl()(real value, int* exp)  { return frexp(cast(double) value, exp); }

    ///
    int     ilogb(double x);
    ///
    int     ilogbf(float x);
    ///
    extern(D) int ilogbl()(real x)   { return ilogb(cast(double) x); }

    ///
    double  ldexp(double x, int exp);
    ///
    extern(D) float ldexpf()(float x, int exp) { return cast(float) ldexp(x, exp); }
    ///
    extern(D) real  ldexpl()(real x, int exp)  { return ldexp(cast(double) x, exp); }

    ///
    double  log(double x);
    ///
    float   logf(float x);
    ///
    extern(D) real logl()(real x)    { return log(cast(double) x); }

    ///
    double  log10(double x);
    ///
    float   log10f(float x);
    ///
    extern(D) real log10l()(real x)  { return log10(cast(double) x); }

    ///
    double  log1p(double x);
    ///
    float   log1pf(float x);
    ///
    extern(D) real log1pl()(real x)  { return log1p(cast(double) x); }

    ///
    double  log2(double x);
    ///
    float   log2f(float x);
    ///
    extern(D) real log2l()(real x)   { return log2(cast(double) x); }

    ///
    double  logb(double x);
    ///
    float   logbf(float x);
    ///
    extern(D) real logbl()(real x)   { return logb(cast(double) x); }

    ///
    double  modf(double value, double* iptr);
    ///
    float   modff(float value, float* iptr);
    ///
    extern(D) real modfl()(real value, real* iptr)
    {
        double i;
        double r = modf(cast(double) value, &i);
        *iptr = i;
        return r;
    }

    ///
    double  scalbn(double x, int n);
    ///
    float   scalbnf(float x, int n);
    ///
    extern(D) real scalbnl()(real x, int n) { return scalbn(cast(double) x, n); }

    ///
    double  scalbln(double x, c_long n);
    ///
    float   scalblnf(float x, c_long n);
    ///
    extern(D) real scalblnl()(real x, c_long n) { return scalbln(cast(double) x, n); }

    ///
    double  cbrt(double x);
    ///
    float   cbrtf(float x);
    ///
    extern(D) real cbrtl()(real x)   { return cbrt(cast(double) x); }

    ///
    double  fabs(double x);
    ///
    extern(D) float fabsf()(float x) { return cast(float) fabs(x); }
    ///
    extern(D) real  fabsl()(real x)  { return fabs(cast(double) x); }

    private double _hypot(double x, double y);
    private float  _hypotf(float x, float y);
    ///
    extern(D) double hypot(double x, double y) { return _hypot(x, y); }
    ///
    extern(D) float  hypotf(float x, float y)  { return _hypotf(x, y); }
    ///
    extern(D) real   hypotl(real x, real y)    { return _hypot(cast(double) x, cast(double) y); }

    ///
    double  pow(double x, double y);
    ///
    float   powf(float x, float y);
    ///
    extern(D) real powl()(real x, real y) { return pow(cast(double) x, cast(double) y); }

    ///
    double  sqrt(double x);
    ///
    float   sqrtf(float x);
    ///
    extern(D) real sqrtl()(real x)   { return sqrt(cast(double) x); }

    ///
    double  erf(double x);
    ///
    float   erff(float x);
    ///
    extern(D) real erfl()(real x)    { return erf(cast(double) x); }

    ///
    double  erfc(double x);
    ///
    float   erfcf(float x);
    ///
    extern(D) real erfcl()(real x)   { return erfc(cast(double) x); }

    ///
    double  lgamma(double x);
    ///
    float   lgammaf(float x);
    ///
    extern(D) real lgammal()(real x) { return lgamma(cast(double) x); }

    ///
    double  tgamma(double x);
    ///
    float   tgammaf(float x);
    ///
    extern(D) real tgammal()(real x) { return tgamma(cast(double) x); }

    ///
    double  ceil(double x);
    ///
    float   ceilf(float x);
    ///
    extern(D) real ceill()(real x)   { return ceil(cast(double) x); }

    ///
    double  floor(double x);
    ///
    float   floorf(float x);
    ///
    extern(D) real floorl()(real x)  { return floor(cast(double) x); }

    ///
    double  nearbyint(double x);
    ///
    float   nearbyintf(float x);
    ///
    extern(D) real nearbyintl()(real x) { return nearbyint(cast(double) x); }

    ///
    double  rint(double x);
    ///
    float   rintf(float x);
    ///
    extern(D) real rintl()(real x)   { return rint(cast(double) x); }

    ///
    c_long  lrint(double x);
    ///
    c_long  lrintf(float x);
    ///
    extern(D) c_long lrintl()(real x) { return lrint(cast(double) x); }

    ///
    long    llrint(double x);
    ///
    long    llrintf(float x);
    ///
    extern(D) long llrintl()(real x) { return llrint(cast(double) x); }

    ///
    double  round(double x);
    ///
    float   roundf(float x);
    ///
    extern(D) real roundl()(real x)  { return round(cast(double) x); }

    ///
    c_long  lround(double x);
    ///
    c_long  lroundf(float x);
    ///
    extern(D) c_long lroundl()(real x) { return lround(cast(double) x); }

    ///
    long    llround(double x);
    ///
    long    llroundf(float x);
    ///
    extern(D) long llroundl()(real x) { return llround(cast(double) x); }

    ///
    double  trunc(double x);
    ///
    float   truncf(float x);
    ///
    extern(D) real truncl()(real x)  { return trunc(cast(double) x); }

    ///
    double  fmod(double x, double y);
    ///
    float   fmodf(float x, float y);
    ///
    extern(D) real fmodl()(real x, real y) { return fmod(cast(double) x, cast(double) y); }

    ///
    double  remainder(double x, double y);
    ///
    float   remainderf(float x, float y);
    ///
    extern(D) real remainderl()(real x, real y) { return remainder(cast(double) x, cast(double) y); }

    ///
    double  remquo(double x, double y, int* quo);
    ///
    float   remquof(float x, float y, int* quo);
    ///
    extern(D) real remquol()(real x, real y, int* quo) { return remquo(cast(double) x, cast(double) y, quo); }

    ///
    double  copysign(double x, double y);
    ///
    float   copysignf(float x, float y);
    ///
    extern(D) real copysignl()(real x, real y) { return copysign(cast(double) x, cast(double) y); }

    ///
    double  nan(char* tagp);
    ///
    float   nanf(char* tagp);
    ///
    extern(D) real nanl()(char* tagp) { return nan(tagp); }

    ///
    double  nextafter(double x, double y);
    ///
    float   nextafterf(float x, float y);
    ///
    extern(D) real nextafterl()(real x, real y) { return nextafter(cast(double) x, cast(double) y); }

    ///
    double  nexttoward(double x, real y);
    ///
    float   nexttowardf(float x, real y);
    ///
    extern(D) real nexttowardl()(real x, real y) { return nexttoward(cast(double) x, cast(double) y); }

    ///
    double  fdim(double x, double y);
    ///
    float   fdimf(float x, float y);
    ///
    extern(D) real fdiml()(real x, real y) { return fdim(cast(double) x, cast(double) y); }

    ///
    double  fmax(double x, double y);
    ///
    float   fmaxf(float x, float y);
    ///
    extern(D) real fmaxl()(real x, real y) { return fmax(cast(double) x, cast(double) y); }

    ///
    double  fmin(double x, double y);
    ///
    float   fminf(float x, float y);
    ///
    extern(D) real fminl()(real x, real y) { return fmin(cast(double) x, cast(double) y); }

    ///
    double  fma(double x, double y, double z);
    ///
    float   fmaf(float x, float y, float z);
    ///
    extern(D) real fmal()(real x, real y, real z) { return fma(cast(double) x, cast(double) y, cast(double) z); }
}
/* NOTE: freebsd < 8-CURRENT doesn't appear to support *l, but we can
 *       approximate.
 * A lot of them were added in 8.0-RELEASE, and so a lot of these workarounds
 * should then be removed.
 */
// NOTE: FreeBSD 8.0-RELEASE doesn't support log2* nor these *l functions:
//         acoshl, asinhl, atanhl, coshl, sinhl, tanhl, cbrtl, powl, expl,
//         expm1l, logl, log1pl, log10l, erfcl, erfl, lgammal, tgammal;
//       but we can approximate.
else version( FreeBSD )
{
  version (none) // < 8-CURRENT
  {
    real    acosl(real x) { return acos(x); }
    real    asinl(real x) { return asin(x); }
    real    atanl(real x) { return atan(x); }
    real    atan2l(real y, real x) { return atan2(y, x); }
    real    cosl(real x) { return cos(x); }
    real    sinl(real x) { return sin(x); }
    real    tanl(real x) { return tan(x); }
    real    exp2l(real x) { return exp2(x); }
    real    frexpl(real value, int* exp) { return frexp(value, exp); }
    int     ilogbl(real x) { return ilogb(x); }
    real    ldexpl(real x, int exp) { return ldexp(x, exp); }
    real    logbl(real x) { return logb(x); }
    //real    modfl(real value, real *iptr); // nontrivial conversion
    real    scalbnl(real x, int n) { return scalbn(x, n); }
    real    scalblnl(real x, c_long n) { return scalbln(x, n); }
    real    fabsl(real x) { return fabs(x); }
    real    hypotl(real x, real y) { return hypot(x, y); }
    real    sqrtl(real x) { return sqrt(x); }
    real    ceill(real x) { return ceil(x); }
    real    floorl(real x) { return floor(x); }
    real    nearbyintl(real x) { return nearbyint(x); }
    real    rintl(real x) { return rint(x); }
    c_long  lrintl(real x) { return lrint(x); }
    real    roundl(real x) { return round(x); }
    c_long  lroundl(real x) { return lround(x); }
    long    llroundl(real x) { return llround(x); }
    real    truncl(real x) { return trunc(x); }
    real    fmodl(real x, real y) { return fmod(x, y); }
    real    remainderl(real x, real y) { return remainder(x, y); }
    real    remquol(real x, real y, int* quo) { return remquo(x, y, quo); }
    real    copysignl(real x, real y) { return copysign(x, y); }
//  double  nan(char* tagp);
//  float   nanf(char* tagp);
//  real    nanl(char* tagp);
    real    nextafterl(real x, real y) { return nextafter(x, y); }
    real    nexttowardl(real x, real y) { return nexttoward(x, y); }
    real    fdiml(real x, real y) { return fdim(x, y); }
    real    fmaxl(real x, real y) { return fmax(x, y); }
    real    fminl(real x, real y) { return fmin(x, y); }
    real    fmal(real x, real y, real z) { return fma(x, y, z); }
  }
  else
  {
      ///
    real    acosl(real x);
    ///
    real    asinl(real x);
    ///
    real    atanl(real x);
    ///
    real    atan2l(real y, real x);
    ///
    real    cosl(real x);
    ///
    real    sinl(real x);
    ///
    real    tanl(real x);
    ///
    real    exp2l(real x);
    ///
    real    frexpl(real value, int* exp);
    ///
    int     ilogbl(real x);
    ///
    real    ldexpl(real x, int exp);
    ///
    real    logbl(real x);
    ///
    real    modfl(real value, real *iptr);
    ///
    real    scalbnl(real x, int n);
    ///
    real    scalblnl(real x, c_long n);
    ///
    real    fabsl(real x);
    ///
    real    hypotl(real x, real y);
    ///
    real    sqrtl(real x);
    ///
    real    ceill(real x);
    ///
    real    floorl(real x);
    ///
    real    nearbyintl(real x);
    ///
    real    rintl(real x);
    ///
    c_long  lrintl(real x);
    ///
    real    roundl(real x);
    ///
    c_long  lroundl(real x);
    ///
    long    llroundl(real x);
    ///
    real    truncl(real x);
    ///
    real    fmodl(real x, real y);
    ///
    real    remainderl(real x, real y);
    ///
    real    remquol(real x, real y, int* quo);
    ///
    real    copysignl(real x, real y);
    ///
    double  nan(char* tagp);
    ///
    float   nanf(char* tagp);
    ///
    real    nanl(char* tagp);
    ///
    real    nextafterl(real x, real y);
    ///
    real    nexttowardl(real x, real y);
    ///
    real    fdiml(real x, real y);
    ///
    real    fmaxl(real x, real y);
    ///
    real    fminl(real x, real y);
    ///
    real    fmal(real x, real y, real z);
  }
  ///
    double  acos(double x);
    ///
    float   acosf(float x);

    ///
    double  asin(double x);
    ///
    float   asinf(float x);

    ///
    double  atan(double x);
    ///
    float   atanf(float x);

    ///
    double  atan2(double y, double x);
    ///
    float   atan2f(float y, float x);

    ///
    double  cos(double x);
    ///
    float   cosf(float x);

    ///
    double  sin(double x);
    ///
    float   sinf(float x);

    ///
    double  tan(double x);
    ///
    float   tanf(float x);

    ///
    double  acosh(double x);
    ///
    float   acoshf(float x);
    ///
    real    acoshl(real x) { return acosh(x); }

    ///
    double  asinh(double x);
    ///
    float   asinhf(float x);
    ///
    real    asinhl(real x) { return asinh(x); }

    ///
    double  atanh(double x);
    ///
    float   atanhf(float x);
    ///
    real    atanhl(real x) { return atanh(x); }

    ///
    double  cosh(double x);
    ///
    float   coshf(float x);
    ///
    real    coshl(real x) { return cosh(x); }

    ///
    double  sinh(double x);
    ///
    float   sinhf(float x);
    ///
    real    sinhl(real x) { return sinh(x); }

    ///
    double  tanh(double x);
    ///
    float   tanhf(float x);
    ///
    real    tanhl(real x) { return tanh(x); }

    ///
    double  exp(double x);
    ///
    float   expf(float x);
    ///
    real    expl(real x) { return exp(x); }

    ///
    double  exp2(double x);
    ///
    float   exp2f(float x);

    ///
    double  expm1(double x);
    ///
    float   expm1f(float x);
    ///
    real    expm1l(real x) { return expm1(x); }

    ///
    double  frexp(double value, int* exp);
    ///
    float   frexpf(float value, int* exp);

    ///
    int     ilogb(double x);
    ///
    int     ilogbf(float x);

    ///
    double  ldexp(double x, int exp);
    ///
    float   ldexpf(float x, int exp);

    ///
    double  log(double x);
    ///
    float   logf(float x);
    ///
    real    logl(real x) { return log(x); }

    ///
    double  log10(double x);
    ///
    float   log10f(float x);
    ///
    real    log10l(real x) { return log10(x); }

    ///
    double  log1p(double x);
    ///
    float   log1pf(float x);
    ///
    real    log1pl(real x) { return log1p(x); }

    private enum real ONE_LN2 = 1 / 0x1.62e42fefa39ef358p-1L;
    ///
    double  log2(double x) { return log(x) * ONE_LN2; }
    ///
    float   log2f(float x) { return logf(x) * ONE_LN2; }
    ///
    real    log2l(real x)  { return logl(x) * ONE_LN2; }

    ///
    double  logb(double x);
    ///
    float   logbf(float x);

    ///
    double  modf(double value, double* iptr);
    ///
    float   modff(float value, float* iptr);

    ///
    double  scalbn(double x, int n);
    ///
    float   scalbnf(float x, int n);

    ///
    double  scalbln(double x, c_long n);
    ///
    float   scalblnf(float x, c_long n);

    ///
    double  cbrt(double x);
    ///
    float   cbrtf(float x);
    ///
    real    cbrtl(real x) { return cbrt(x); }

    ///
    double  fabs(double x);
    ///
    float   fabsf(float x);

    ///
    double  hypot(double x, double y);
    ///
    float   hypotf(float x, float y);

    ///
    double  pow(double x, double y);
    ///
    float   powf(float x, float y);
    ///
    real    powl(real x, real y) { return pow(x, y); }

    ///
    double  sqrt(double x);
    ///
    float   sqrtf(float x);

    ///
    double  erf(double x);
    ///
    float   erff(float x);
    ///
    real    erfl(real x) { return erf(x); }

    ///
    double  erfc(double x);
    ///
    float   erfcf(float x);
    ///
    real    erfcl(real x) { return erfc(x); }

    ///
    double  lgamma(double x);
    ///
    float   lgammaf(float x);
    ///
    real    lgammal(real x) { return lgamma(x); }

    ///
    double  tgamma(double x);
    ///
    float   tgammaf(float x);
    ///
    real    tgammal(real x) { return tgamma(x); }

    ///
    double  ceil(double x);
    ///
    float   ceilf(float x);

    ///
    double  floor(double x);
    ///
    float   floorf(float x);

    ///
    double  nearbyint(double x);
    ///
    float   nearbyintf(float x);

    ///
    double  rint(double x);
    ///
    float   rintf(float x);

    ///
    c_long  lrint(double x);
    ///
    c_long  lrintf(float x);

    ///
    long    llrint(double x);
    ///
    long    llrintf(float x);
    ///
    long    llrintl(real x) { return llrint(x); }

    ///
    double  round(double x);
    ///
    float   roundf(float x);

    ///
    c_long  lround(double x);
    ///
    c_long  lroundf(float x);

    ///
    long    llround(double x);
    ///
    long    llroundf(float x);

    ///
    double  trunc(double x);
    ///
    float   truncf(float x);

    ///
    double  fmod(double x, double y);
    ///
    float   fmodf(float x, float y);

    ///
    double  remainder(double x, double y);
    ///
    float   remainderf(float x, float y);

    ///
    double  remquo(double x, double y, int* quo);
    ///
    float   remquof(float x, float y, int* quo);

    ///
    double  copysign(double x, double y);
    ///
    float   copysignf(float x, float y);

    ///
    double  nextafter(double x, double y);
    ///
    float   nextafterf(float x, float y);

    ///
    double  nexttoward(double x, real y);
    ///
    float   nexttowardf(float x, real y);

    ///
    double  fdim(double x, double y);
    ///
    float   fdimf(float x, float y);

    ///
    double  fmax(double x, double y);
    ///
    float   fmaxf(float x, float y);

    ///
    double  fmin(double x, double y);
    ///
    float   fminf(float x, float y);

    ///
    double  fma(double x, double y, double z);
    ///
    float   fmaf(float x, float y, float z);
}
else version(CRuntime_Bionic)
{
    // Bionic defines long double as 64 bits, same as double, so several long
    // double functions are missing.  nexttoward was modified to reflect this.
    ///
    double  acos(double x);
    ///
    float   acosf(float x);
    //real    acosl(real x);

    ///
    double  asin(double x);
    ///
    float   asinf(float x);
    //real    asinl(real x);

    ///
    double  atan(double x);
    ///
    float   atanf(float x);
    //real    atanl(real x);

    ///
    double  atan2(double y, double x);
    ///
    float   atan2f(float y, float x);
    //real    atan2l(real y, real x);

    ///
    double  cos(double x);
    ///
    float   cosf(float x);
    //real    cosl(real x);

    ///
    double  sin(double x);
    ///
    float   sinf(float x);
    //real    sinl(real x);

    ///
    double  tan(double x);
    ///
    float   tanf(float x);
    //real    tanl(real x);

    ///
    double  acosh(double x);
    ///
    float   acoshf(float x);
    //real    acoshl(real x);

    ///
    double  asinh(double x);
    ///
    float   asinhf(float x);
    //real    asinhl(real x);

    ///
    double  atanh(double x);
    ///
    float   atanhf(float x);
    //real    atanhl(real x);

    ///
    double  cosh(double x);
    ///
    float   coshf(float x);
    //real    coshl(real x);

    ///
    double  sinh(double x);
    ///
    float   sinhf(float x);
    //real    sinhl(real x);

    ///
    double  tanh(double x);
    ///
    float   tanhf(float x);
    //real    tanhl(real x);

    ///
    double  exp(double x);
    ///
    float   expf(float x);
    //real    expl(real x);

    ///
    double  exp2(double x);
    ///
    float   exp2f(float x);
    ///
    real    exp2l(real x) { return exp2(x); }

    ///
    double  expm1(double x);
    ///
    float   expm1f(float x);
    //real    expm1l(real x);

    ///
    double  frexp(double value, int* exp);
    ///
    float   frexpf(float value, int* exp);
    // alias for double: real    frexpl(real value, int* exp);

    ///
    int     ilogb(double x);
    ///
    int     ilogbf(float x);
    ///
    int     ilogbl(real x) { return ilogb(x); }

    ///
    double  ldexp(double x, int exp);
    ///
    float   ldexpf(float x, int exp);
    // alias for double: real    ldexpl(real x, int exp);

    ///
    double  log(double x);
    ///
    float   logf(float x);
    //real    logl(real x);

    ///
    double  log10(double x);
    ///
    float   log10f(float x);
    //real    log10l(real x);

    ///
    double  log1p(double x);
    ///
    float   log1pf(float x);
    //real    log1pl(real x);

    //double  log2(double x);
    //float   log2f(float x);
    //real    log2l(real x);

    ///
    double  logb(double x);
    ///
    float   logbf(float x);
    ///
    real    logbl(real x) { return logb(x); }

    ///
    double  modf(double value, double* iptr);
    ///
    float   modff(float value, float* iptr);
    ///
    real    modfl(real value, real *iptr) { return modf(value, cast(double*)iptr); }

    ///
    double  scalbn(double x, int n);
    ///
    float   scalbnf(float x, int n);
    // alias for double: real    scalbnl(real x, int n);

    ///
    double  scalbln(double x, c_long n);
    ///
    float   scalblnf(float x, c_long n);
    // alias for double: real    scalblnl(real x, c_long n);

    ///
    double  cbrt(double x);
    ///
    float   cbrtf(float x);
    ///
    real    cbrtl(real x) { return cbrt(x); }

    ///
    double  fabs(double x);
    ///
    float   fabsf(float x);
    // alias for double: real    fabsl(real x);

    ///
    double  hypot(double x, double y);
    ///
    float   hypotf(float x, float y);
    //real    hypotl(real x, real y);

    ///
    double  pow(double x, double y);
    ///
    float   powf(float x, float y);
    //real    powl(real x, real y);

    ///
    double  sqrt(double x);
    ///
    float   sqrtf(float x);
    //real    sqrtl(real x);

    ///
    double  erf(double x);
    ///
    float   erff(float x);
    //real    erfl(real x);

    ///
    double  erfc(double x);
    ///
    float   erfcf(float x);
    //real    erfcl(real x);

    ///
    double  lgamma(double x);
    ///
    float   lgammaf(float x);
    //real    lgammal(real x);

    ///
    double  tgamma(double x);
    //float   tgammaf(float x);
    //real    tgammal(real x);

    ///
    double  ceil(double x);
    ///
    float   ceilf(float x);
    // alias for double: real    ceill(real x);

    ///
    double  floor(double x);
    ///
    float   floorf(float x);
    // alias for double: real    floorl(real x);

    ///
    double  nearbyint(double x);
    ///
    float   nearbyintf(float x);
    ///
    real    nearbyintl(real x) { return nearbyint(x); }

    ///
    double  rint(double x);
    ///
    float   rintf(float x);
    //real    rintl(real x);

    ///
    c_long  lrint(double x);
    ///
    c_long  lrintf(float x);
    //c_long  lrintl(real x);

    ///
    long    llrint(double x);
    ///
    long    llrintf(float x);
    //long    llrintl(real x);

    ///
    double  round(double x);
    ///
    float   roundf(float x);
    ///
    real    roundl(real x) { return round(x); }

    ///
    c_long  lround(double x);
    ///
    c_long  lroundf(float x);
    // alias for double: c_long  lroundl(real x);

    ///
    long    llround(double x);
    ///
    long    llroundf(float x);
    ///
    long    llroundl(real x) { return llround(x); }

    ///
    double  trunc(double x);
    ///
    float   truncf(float x);
    ///
    real    truncl(real x) { return trunc(x); }

    ///
    double  fmod(double x, double y);
    ///
    float   fmodf(float x, float y);
    ///
    real    fmodl(real x, real y) { return fmod(x,y); }

    ///
    double  remainder(double x, double y);
    ///
    float   remainderf(float x, float y);
    ///
    real    remainderl(real x, real y) { return remainder(x,y); }

    ///
    double  remquo(double x, double y, int* quo);
    ///
    float   remquof(float x, float y, int* quo);
    ///
    real    remquol(real x, real y, int* quo) { return remquo(x,y,quo); }

    ///
    double  copysign(double x, double y);
    ///
    float   copysignf(float x, float y);
    // alias for double: real    copysignl(real x, real y);

    //double  nan(char* tagp);
    //float   nanf(char* tagp);
    //real    nanl(char* tagp);

    ///
    double  nextafter(double x, double y);
    ///
    float   nextafterf(float x, float y);
    // alias for double: real    nextafterl(real x, real y);

    ///
    double  nexttoward(double x, double y);
    ///
    float   nexttowardf(float x, double y);
    // alias for double: real    nexttowardl(real x, real y);

    ///
    double  fdim(double x, double y);
    ///
    float   fdimf(float x, float y);
    // alias for double: real    fdiml(real x, real y);

    ///
    double  fmax(double x, double y);
    ///
    float   fmaxf(float x, float y);
    // alias for double: real    fmaxl(real x, real y);

    ///
    double  fmin(double x, double y);
    ///
    float   fminf(float x, float y);
    // alias for double: real    fminl(real x, real y);

    ///
    double  fma(double x, double y, double z);
    ///
    float   fmaf(float x, float y, float z);
    // alias for double: real    fmal(real x, real y, real z);
}
else
{
    ///
    double  acos(double x);
    ///
    float   acosf(float x);
    ///
    real    acosl(real x);

    ///
    double  asin(double x);
    ///
    float   asinf(float x);
    ///
    real    asinl(real x);

    ///
    double  atan(double x);
    ///
    float   atanf(float x);
    ///
    real    atanl(real x);

    ///
    double  atan2(double y, double x);
    ///
    float   atan2f(float y, float x);
    ///
    real    atan2l(real y, real x);

    ///
    double  cos(double x);
    ///
    float   cosf(float x);
    ///
    real    cosl(real x);

    ///
    double  sin(double x);
    ///
    float   sinf(float x);
    ///
    real    sinl(real x);

    ///
    double  tan(double x);
    ///
    float   tanf(float x);
    ///
    real    tanl(real x);

    ///
    double  acosh(double x);
    ///
    float   acoshf(float x);
    ///
    real    acoshl(real x);

    ///
    double  asinh(double x);
    ///
    float   asinhf(float x);
    ///
    real    asinhl(real x);

    ///
    double  atanh(double x);
    ///
    float   atanhf(float x);
    ///
    real    atanhl(real x);

    ///
    double  cosh(double x);
    ///
    float   coshf(float x);
    ///
    real    coshl(real x);

    ///
    double  sinh(double x);
    ///
    float   sinhf(float x);
    ///
    real    sinhl(real x);

    ///
    double  tanh(double x);
    ///
    float   tanhf(float x);
    ///
    real    tanhl(real x);

    ///
    double  exp(double x);
    ///
    float   expf(float x);
    ///
    real    expl(real x);

    ///
    double  exp2(double x);
    ///
    float   exp2f(float x);
    ///
    real    exp2l(real x);

    ///
    double  expm1(double x);
    ///
    float   expm1f(float x);
    ///
    real    expm1l(real x);

    ///
    double  frexp(double value, int* exp);
    ///
    float   frexpf(float value, int* exp);
    ///
    real    frexpl(real value, int* exp);

    ///
    int     ilogb(double x);
    ///
    int     ilogbf(float x);
    ///
    int     ilogbl(real x);

    ///
    double  ldexp(double x, int exp);
    ///
    float   ldexpf(float x, int exp);
    ///
    real    ldexpl(real x, int exp);

    ///
    double  log(double x);
    ///
    float   logf(float x);
    ///
    real    logl(real x);

    ///
    double  log10(double x);
    ///
    float   log10f(float x);
    ///
    real    log10l(real x);

    ///
    double  log1p(double x);
    ///
    float   log1pf(float x);
    ///
    real    log1pl(real x);

    ///
    double  log2(double x);
    ///
    float   log2f(float x);
    ///
    real    log2l(real x);

    ///
    double  logb(double x);
    ///
    float   logbf(float x);
    ///
    real    logbl(real x);

    ///
    double  modf(double value, double* iptr);
    ///
    float   modff(float value, float* iptr);
    ///
    real    modfl(real value, real *iptr);

    ///
    double  scalbn(double x, int n);
    ///
    float   scalbnf(float x, int n);
    ///
    real    scalbnl(real x, int n);

    ///
    double  scalbln(double x, c_long n);
    ///
    float   scalblnf(float x, c_long n);
    ///
    real    scalblnl(real x, c_long n);

    ///
    double  cbrt(double x);
    ///
    float   cbrtf(float x);
    ///
    real    cbrtl(real x);

    ///
    double  fabs(double x);
    version( CRuntime_Microsoft )
    {
    }
    else
    {
        ///
        float   fabsf(float x);
        ///
        real    fabsl(real x);        
    }

    ///
    double  hypot(double x, double y);
    ///
    float   hypotf(float x, float y);
    ///
    real    hypotl(real x, real y);

    ///
    double  pow(double x, double y);
    ///
    float   powf(float x, float y);
    ///
    real    powl(real x, real y);

    ///
    double  sqrt(double x);
    ///
    float   sqrtf(float x);
    ///
    real    sqrtl(real x);

    ///
    double  erf(double x);
    ///
    float   erff(float x);
    ///
    real    erfl(real x);

    ///
    double  erfc(double x);
    ///
    float   erfcf(float x);
    ///
    real    erfcl(real x);

    ///
    double  lgamma(double x);
    ///
    float   lgammaf(float x);
    ///
    real    lgammal(real x);

    ///
    double  tgamma(double x);
    ///
    float   tgammaf(float x);
    ///
    real    tgammal(real x);

    ///
    double  ceil(double x);
    ///
    float   ceilf(float x);
    ///
    real    ceill(real x);

    ///
    double  floor(double x);
    ///
    float   floorf(float x);
    ///
    real    floorl(real x);

    ///
    double  nearbyint(double x);
    ///
    float   nearbyintf(float x);
    ///
    real    nearbyintl(real x);

    ///
    double  rint(double x);
    ///
    float   rintf(float x);
    ///
    real    rintl(real x);

    ///
    c_long  lrint(double x);
    ///
    c_long  lrintf(float x);
    ///
    c_long  lrintl(real x);

    ///
    long    llrint(double x);
    ///
    long    llrintf(float x);
    ///
    long    llrintl(real x);

    ///
    double  round(double x);
    ///
    float   roundf(float x);
    ///
    real    roundl(real x);

    ///
    c_long  lround(double x);
    ///
    c_long  lroundf(float x);
    ///
    c_long  lroundl(real x);

    ///
    long    llround(double x);
    ///
    long    llroundf(float x);
    ///
    long    llroundl(real x);

    ///
    double  trunc(double x);
    ///
    float   truncf(float x);
    ///
    real    truncl(real x);

    ///
    double  fmod(double x, double y);
    ///
    float   fmodf(float x, float y);
    ///
    real    fmodl(real x, real y);

    ///
    double  remainder(double x, double y);
    ///
    float   remainderf(float x, float y);
    ///
    real    remainderl(real x, real y);

    ///
    double  remquo(double x, double y, int* quo);
    ///
    float   remquof(float x, float y, int* quo);
    ///
    real    remquol(real x, real y, int* quo);

    ///
    double  copysign(double x, double y);
    ///
    float   copysignf(float x, float y);
    ///
    real    copysignl(real x, real y);

    ///
    double  nan(char* tagp);
    ///
    float   nanf(char* tagp);
    ///
    real    nanl(char* tagp);

    ///
    double  nextafter(double x, double y);
    ///
    float   nextafterf(float x, float y);
    ///
    real    nextafterl(real x, real y);

    ///
    double  nexttoward(double x, real y);
    ///
    float   nexttowardf(float x, real y);
    ///
    real    nexttowardl(real x, real y);

    ///
    double  fdim(double x, double y);
    ///
    float   fdimf(float x, float y);
    ///
    real    fdiml(real x, real y);

    ///
    double  fmax(double x, double y);
    ///
    float   fmaxf(float x, float y);
    ///
    real    fmaxl(real x, real y);

    ///
    double  fmin(double x, double y);
    ///
    float   fminf(float x, float y);
    ///
    real    fminl(real x, real y);

    ///
    double  fma(double x, double y, double z);
    ///
    float   fmaf(float x, float y, float z);
    ///
    real    fmal(real x, real y, real z);
}<|MERGE_RESOLUTION|>--- conflicted
+++ resolved
@@ -342,7 +342,6 @@
     {
         ///
         int isnan(float x)      { return fpclassify(x) == FP_NAN; }
-<<<<<<< HEAD
         ///
         int isnan(double x)     { return fpclassify(x) == FP_NAN; }
         ///
@@ -355,20 +354,6 @@
         ///
         int isnan(double x)     { return _isnan(x); }
         ///
-=======
-        ///
-        int isnan(double x)     { return fpclassify(x) == FP_NAN; }
-        ///
-        int isnan(real x)       { return fpclassify(x) == FP_NAN; }
-    }
-    else // for backward compatibility with older runtimes
-    {
-        ///
-        int isnan(float x)      { version(Win64) return _isnanf(x); else return _isnan(cast(double) x); }
-        ///
-        int isnan(double x)     { return _isnan(x); }
-        ///
->>>>>>> 0ca25648
         int isnan(real x)       { return _isnan(cast(double) x); }
     }
 
