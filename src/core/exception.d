/**
 * The exception module defines all system-level exceptions and provides a
 * mechanism to alter system-level error handling.
 *
 * Copyright: Copyright Sean Kelly 2005 - 2013.
 * License: Distributed under the
 *      $(LINK2 http://www.boost.org/LICENSE_1_0.txt, Boost Software License 1.0).
 *    (See accompanying file LICENSE)
 * Authors:   Sean Kelly and Jonathan M Davis
 * Source:    $(DRUNTIMESRC core/_exception.d)
 */
module core.exception;

import core.stdc.stdio;


/**
 * Thrown on a range error.
 */
class RangeError : Error
{
    @safe pure nothrow this( string file = __FILE__, size_t line = __LINE__, Throwable next = null )
    {
        super( "Range violation", file, line, next );
    }
}

unittest
{
    {
        auto re = new RangeError();
        assert(re.file == __FILE__);
        assert(re.line == __LINE__ - 2);
        assert(re.next is null);
        assert(re.msg == "Range violation");
    }

    {
        auto re = new RangeError("hello", 42, new Exception("It's an Exception!"));
        assert(re.file == "hello");
        assert(re.line == 42);
        assert(re.next !is null);
        assert(re.msg == "Range violation");
    }
}


/**
 * Thrown on an assert error.
 */
class AssertError : Error
{
    @safe pure nothrow this( string file, size_t line )
    {
        this(cast(Throwable)null, file, line);
    }

    @safe pure nothrow this( Throwable next, string file = __FILE__, size_t line = __LINE__ )
    {
        this( "Assertion failure", file, line, next);
    }

    @safe pure nothrow this( string msg, string file = __FILE__, size_t line = __LINE__, Throwable next = null )
    {
        super( msg, file, line, next );
    }
}

unittest
{
    {
        auto ae = new AssertError("hello", 42);
        assert(ae.file == "hello");
        assert(ae.line == 42);
        assert(ae.next is null);
        assert(ae.msg == "Assertion failure");
    }

    {
        auto ae = new AssertError(new Exception("It's an Exception!"));
        assert(ae.file == __FILE__);
        assert(ae.line == __LINE__ - 2);
        assert(ae.next !is null);
        assert(ae.msg == "Assertion failure");
    }

    {
        auto ae = new AssertError(new Exception("It's an Exception!"), "hello", 42);
        assert(ae.file == "hello");
        assert(ae.line == 42);
        assert(ae.next !is null);
        assert(ae.msg == "Assertion failure");
    }

    {
        auto ae = new AssertError("msg");
        assert(ae.file == __FILE__);
        assert(ae.line == __LINE__ - 2);
        assert(ae.next is null);
        assert(ae.msg == "msg");
    }

    {
        auto ae = new AssertError("msg", "hello", 42);
        assert(ae.file == "hello");
        assert(ae.line == 42);
        assert(ae.next is null);
        assert(ae.msg == "msg");
    }

    {
        auto ae = new AssertError("msg", "hello", 42, new Exception("It's an Exception!"));
        assert(ae.file == "hello");
        assert(ae.line == 42);
        assert(ae.next !is null);
        assert(ae.msg == "msg");
    }
}


/**
 * Thrown on finalize error.
 */
class FinalizeError : Error
{
    ClassInfo   info;

    @safe pure nothrow this( ClassInfo ci, Throwable next, string file = __FILE__, size_t line = __LINE__ )
    {
        this(ci, file, line, next);
    }

    @safe pure nothrow this( ClassInfo ci, string file = __FILE__, size_t line = __LINE__, Throwable next = null )
    {
        super( "Finalization error", file, line, next );
        info = ci;
    }

    @safe override const string toString()
    {
        return "An exception was thrown while finalizing an instance of class " ~ info.name;
    }
}

unittest
{
    ClassInfo info = new ClassInfo;
    info.name = "testInfo";

    {
        auto fe = new FinalizeError(info);
        assert(fe.file == __FILE__);
        assert(fe.line == __LINE__ - 2);
        assert(fe.next is null);
        assert(fe.msg == "Finalization error");
        assert(fe.info == info);
    }

    {
        auto fe = new FinalizeError(info, new Exception("It's an Exception!"));
        assert(fe.file == __FILE__);
        assert(fe.line == __LINE__ - 2);
        assert(fe.next !is null);
        assert(fe.msg == "Finalization error");
        assert(fe.info == info);
    }

    {
        auto fe = new FinalizeError(info, "hello", 42);
        assert(fe.file == "hello");
        assert(fe.line == 42);
        assert(fe.next is null);
        assert(fe.msg == "Finalization error");
        assert(fe.info == info);
    }

    {
        auto fe = new FinalizeError(info, "hello", 42, new Exception("It's an Exception!"));
        assert(fe.file == "hello");
        assert(fe.line == 42);
        assert(fe.next !is null);
        assert(fe.msg == "Finalization error");
        assert(fe.info == info);
    }
}


/**
 * Thrown on hidden function error.
 */
class HiddenFuncError : Error
{
    @safe pure nothrow this( ClassInfo ci )
    {
        super( "Hidden method called for " ~ ci.name );
    }
}

unittest
{
    ClassInfo info = new ClassInfo;
    info.name = "testInfo";

    {
        auto hfe = new HiddenFuncError(info);
        assert(hfe.next is null);
        assert(hfe.msg == "Hidden method called for testInfo");
    }
}


/**
 * Thrown on an out of memory error.
 */
class OutOfMemoryError : Error
{
    @safe pure nothrow this(string file = __FILE__, size_t line = __LINE__, Throwable next = null )
    {
        super( "Memory allocation failed", file, line, next );
    }

    @trusted override const string toString()
    {
        return msg.length ? (cast()super).toString() : "Memory allocation failed";
    }
}

unittest
{
    {
        auto oome = new OutOfMemoryError();
        assert(oome.file == __FILE__);
        assert(oome.line == __LINE__ - 2);
        assert(oome.next is null);
        assert(oome.msg == "Memory allocation failed");
    }

    {
        auto oome = new OutOfMemoryError("hello", 42, new Exception("It's an Exception!"));
        assert(oome.file == "hello");
        assert(oome.line == 42);
        assert(oome.next !is null);
        assert(oome.msg == "Memory allocation failed");
    }
}


/**
 * Thrown on an invalid memory operation.
 *
 * An invalid memory operation error occurs in circumstances when the garbage
 * collector has detected an operation it cannot reliably handle. The default
 * D GC is not re-entrant, so this can happen due to allocations done from
 * within finalizers called during a garbage collection cycle.
 */
class InvalidMemoryOperationError : Error
{
    @safe pure nothrow this(string file = __FILE__, size_t line = __LINE__, Throwable next = null )
    {
        super( "Invalid memory operation", file, line, next );
    }

    @trusted override const string toString()
    {
        return msg.length ? (cast()super).toString() : "Invalid memory operation";
    }
}

unittest
{
    {
        auto oome = new InvalidMemoryOperationError();
        assert(oome.file == __FILE__);
        assert(oome.line == __LINE__ - 2);
        assert(oome.next is null);
        assert(oome.msg == "Invalid memory operation");
    }

    {
        auto oome = new InvalidMemoryOperationError("hello", 42, new Exception("It's an Exception!"));
        assert(oome.file == "hello");
        assert(oome.line == 42);
        assert(oome.next !is null);
        assert(oome.msg == "Invalid memory operation");
    }
}


/**
 * Thrown on a switch error.
 */
class SwitchError : Error
{
    @safe pure nothrow this( string file = __FILE__, size_t line = __LINE__, Throwable next = null )
    {
        super( "No appropriate switch clause found", file, line, next );
    }
}

unittest
{
    {
        auto se = new SwitchError();
        assert(se.file == __FILE__);
        assert(se.line == __LINE__ - 2);
        assert(se.next is null);
        assert(se.msg == "No appropriate switch clause found");
    }

    {
        auto se = new SwitchError("hello", 42, new Exception("It's an Exception!"));
        assert(se.file == "hello");
        assert(se.line == 42);
        assert(se.next !is null);
        assert(se.msg == "No appropriate switch clause found");
    }
}


/**
 * Thrown on a unicode conversion error.
 */
class UnicodeException : Exception
{
    size_t idx;

    this( string msg, size_t idx, string file = __FILE__, size_t line = __LINE__, Throwable next = null ) @safe pure nothrow
    {
        super( msg, file, line, next );
        this.idx = idx;
    }
}

unittest
{
    {
        auto ue = new UnicodeException("msg", 2);
        assert(ue.file == __FILE__);
        assert(ue.line == __LINE__ - 2);
        assert(ue.next is null);
        assert(ue.msg == "msg");
        assert(ue.idx == 2);
    }

    {
        auto ue = new UnicodeException("msg", 2, "hello", 42, new Exception("It's an Exception!"));
        assert(ue.file == "hello");
        assert(ue.line == 42);
        assert(ue.next !is null);
        assert(ue.msg == "msg");
        assert(ue.idx == 2);
    }
}


///////////////////////////////////////////////////////////////////////////////
// Overrides
///////////////////////////////////////////////////////////////////////////////


// NOTE: One assert handler is used for all threads.  Thread-local
//       behavior should occur within the handler itself.  This delegate
//       is __gshared for now based on the assumption that it will only
//       set by the main thread during program initialization.
private __gshared AssertHandler _assertHandler = null;


/**
Gets/sets assert hander. null means the default handler is used.
*/
alias AssertHandler = void function(string file, size_t line, string msg) nothrow;

/// ditto
@property AssertHandler assertHandler() @trusted nothrow
{
    return _assertHandler;
}

/// ditto
@property void assertHandler(AssertHandler handler) @trusted nothrow
{
    _assertHandler = handler;
}

/**
 * Overrides the default assert hander with a user-supplied version.
 * $(RED Deprecated.
 *   Please use $(LREF assertHandler) instead.)
 *
 * Params:
 *  h = The new assert handler.  Set to null to use the default handler.
 */
deprecated void setAssertHandler( AssertHandler h ) @trusted nothrow
{
    assertHandler = h;
}


///////////////////////////////////////////////////////////////////////////////
// Overridable Callbacks
///////////////////////////////////////////////////////////////////////////////


/**
 * A callback for assert errors in D.  The user-supplied assert handler will
 * be called if one has been supplied, otherwise an AssertError will be thrown.
 *
 * Params:
 *  file = The name of the file that signaled this error.
 *  line = The line number on which this error occurred.
 */
extern (C) void onAssertError( string file = __FILE__, size_t line = __LINE__ ) nothrow
{
    if( _assertHandler is null )
        throw new AssertError( file, line );
    _assertHandler( file, line, null);
}


/**
 * A callback for assert errors in D.  The user-supplied assert handler will
 * be called if one has been supplied, otherwise an AssertError will be thrown.
 *
 * Params:
 *  file = The name of the file that signaled this error.
 *  line = The line number on which this error occurred.
 *  msg  = An error message supplied by the user.
 */
extern (C) void onAssertErrorMsg( string file, size_t line, string msg ) nothrow
{
    if( _assertHandler is null )
        throw new AssertError( msg, file, line );
    _assertHandler( file, line, msg );
}


/**
 * A callback for unittest errors in D.  The user-supplied unittest handler
 * will be called if one has been supplied, otherwise the error will be
 * written to stderr.
 *
 * Params:
 *  file = The name of the file that signaled this error.
 *  line = The line number on which this error occurred.
 *  msg  = An error message supplied by the user.
 */
extern (C) void onUnittestErrorMsg( string file, size_t line, string msg ) nothrow
{
    onAssertErrorMsg( file, line, msg );
}


///////////////////////////////////////////////////////////////////////////////
// Internal Error Callbacks
///////////////////////////////////////////////////////////////////////////////


/**
 * A callback for array bounds errors in D.  A RangeError will be thrown.
 *
 * Params:
 *  file = The name of the file that signaled this error.
 *  line = The line number on which this error occurred.
 *
 * Throws:
 *  RangeError.
 */
extern (C) void onRangeError( string file = __FILE__, size_t line = __LINE__ ) @safe pure nothrow
{
    throw new RangeError( file, line, null );
}


/**
 * A callback for finalize errors in D.  A FinalizeError will be thrown.
 *
 * Params:
 *  info = The ClassInfo instance for the object that failed finalization.
 *  e = The exception thrown during finalization.
 *  file = The name of the file that signaled this error.
 *  line = The line number on which this error occurred.
 *
 * Throws:
 *  FinalizeError.
 */
extern (C) void onFinalizeError( ClassInfo info, Throwable e, string file = __FILE__, size_t line = __LINE__ ) @safe pure nothrow
{
    throw new FinalizeError( info, file, line, e );
}


/**
 * A callback for hidden function errors in D.  A HiddenFuncError will be
 * thrown.
 *
 * Throws:
 *  HiddenFuncError.
 */
extern (C) void onHiddenFuncError( Object o ) @safe pure nothrow
{
    throw new HiddenFuncError( typeid(o) );
}


/**
 * A callback for out of memory errors in D.  An OutOfMemoryError will be
 * thrown.
 *
 * Throws:
 *  OutOfMemoryError.
 */
extern (C) void onOutOfMemoryError(void* pretend_sideffect = null) @trusted pure nothrow /* dmd @@@BUG11461@@@ */
{
    // NOTE: Since an out of memory condition exists, no allocation must occur
    //       while generating this object.
    throw cast(OutOfMemoryError) cast(void*) typeid(OutOfMemoryError).init;
}


/**
 * A callback for invalid memory operations in D.  An
 * InvalidMemoryOperationError will be thrown.
 *
 * Throws:
 *  InvalidMemoryOperationError.
 */
extern (C) void onInvalidMemoryOperationError(void* pretend_sideffect = null) @trusted pure nothrow /* dmd @@@BUG11461@@@ */
{
    // The same restriction applies as for onOutOfMemoryError. The GC is in an
    // undefined state, thus no allocation must occur while generating this object.
    throw cast(InvalidMemoryOperationError)
        cast(void*) typeid(InvalidMemoryOperationError).init;
}


/**
 * A callback for switch errors in D.  A SwitchError will be thrown.
 *
 * Params:
 *  file = The name of the file that signaled this error.
 *  line = The line number on which this error occurred.
 *
 * Throws:
 *  SwitchError.
 */
extern (C) void onSwitchError( string file = __FILE__, size_t line = __LINE__ ) @safe pure nothrow
{
    throw new SwitchError( file, line, null );
}


/**
 * A callback for unicode errors in D.  A UnicodeException will be thrown.
 *
 * Params:
 *  msg = Information about the error.
 *  idx = String index where this error was detected.
 *  file = The name of the file that signaled this error.
 *  line = The line number on which this error occurred.
 *
 * Throws:
 *  UnicodeException.
 */
extern (C) void onUnicodeError( string msg, size_t idx, string file = __FILE__, size_t line = __LINE__ ) @safe pure
{
    throw new UnicodeException( msg, idx, file, line );
}

/***********************************
 * These functions must be defined for any D program linked
 * against this library.
 */
/+
extern (C) void onAssertError(string file, size_t line);
extern (C) void onAssertErrorMsg(string file, size_t line, string msg);
extern (C) void onUnittestErrorMsg(string file, size_t line, string msg);
extern (C) void onRangeError(string file, size_t line);
extern (C) void onHiddenFuncError(Object o);
extern (C) void onSwitchError(string file, size_t line);
+/

/***********************************
 * Function calls to these are generated by the compiler and inserted into
 * the object code.
 */

extern (C)
{
    // Use ModuleInfo to get file name for "m" versions

    /* One of these three is called upon an assert() fail.
     */
    void _d_assertm(immutable(ModuleInfo)* m, uint line)
    {
        onAssertError(m.name, line);
    }

    void _d_assert_msg(string msg, string file, uint line)
    {
        onAssertErrorMsg(file, line, msg);
    }

    void _d_assert(string file, uint line)
    {
        onAssertError(file, line);
    }

    /* One of these three is called upon an assert() fail inside of a unittest block
     */
    void _d_unittestm(immutable(ModuleInfo)* m, uint line)
    {
        _d_unittest(m.name, line);
    }

    void _d_unittest_msg(string msg, string file, uint line)
    {
        onUnittestErrorMsg(file, line, msg);
    }

    void _d_unittest(string file, uint line)
    {
        _d_unittest_msg("unittest failure", file, line);
    }

    /* Called when an array index is out of bounds
     */
    void _d_array_bounds(immutable(ModuleInfo)* m, uint line)
    {
        onRangeError(m.name, line);
    }

    void _d_arraybounds(string file, uint line)
    {
        onRangeError(file, line);
    }

    /* Called when a switch statement has no DefaultStatement, yet none of the cases match
     */
    void _d_switch_error(immutable(ModuleInfo)* m, uint line)
    {
        onSwitchError(m.name, line);
    }

version(LDC)
{
    void _d_hidden_func(Object o)
    {
        onHiddenFuncError(o);
    }
}
else
{
    void _d_hidden_func()
    {
        Object o;
        version(D_InlineAsm_X86)
            asm
            {
                mov o, EAX;
            }
        else version(D_InlineAsm_X86_64)
            asm
            {
                mov o, RDI;
            }
        else
            static assert(0, "unknown os");

        onHiddenFuncError(o);
    }
<<<<<<< HEAD
}
}

=======
}
>>>>>>> 1aabbb24
<|MERGE_RESOLUTION|>--- conflicted
+++ resolved
@@ -668,10 +668,5 @@
 
         onHiddenFuncError(o);
     }
-<<<<<<< HEAD
-}
-}
-
-=======
-}
->>>>>>> 1aabbb24
+}
+}