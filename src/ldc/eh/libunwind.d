/**
 * This module implements the runtime-part of LDC exceptions
 * on platforms with libunwind support.
 */
module ldc.eh.libunwind;

version (Win64) {} else
{

// debug = EH_personality;
// debug = EH_personality_verbose;
// debug = EH_verifyExceptionStructLifetime;

import core.stdc.stdlib : malloc, free;
import ldc.eh.common;
import ldc.eh.fixedpool;
debug (EH_personality)
    import core.stdc.stdio : printf;

// Select setjump/longjump style exceptions.
//
// references: in GCC, for example gcc-4.8, see
// libgcc/unwind-sjlj.c
// https://github.com/mirrors/gcc/blob/master/libgcc/unwind-sjlj.c
//
// the Apple version can be found at
// https://www.opensource.apple.com/source/libunwind/libunwind-35.1/src/Unwind-sjlj.c

version (ARM)
{
    version (iOS)
        version = SjLj_Exceptions;
    else
        version = ARM_EABI_UNWINDER;
}

private:

// C headers
extern(C)
{
    // FIXME: Some of these do not actually exist on ARM.
    enum _Unwind_Reason_Code : int
    {
        NO_REASON = 0, // "OK" on ARM
        FOREIGN_EXCEPTION_CAUGHT = 1,
        FATAL_PHASE2_ERROR = 2,
        FATAL_PHASE1_ERROR = 3,
        NORMAL_STOP = 4,
        END_OF_STACK = 5,
        HANDLER_FOUND = 6,
        INSTALL_CONTEXT = 7,
        CONTINUE_UNWIND = 8,
        FAILURE = 9 // ARM only
    }

    enum _Unwind_Action : int
    {
        SEARCH_PHASE = 1,
        CLEANUP_PHASE = 2,
        HANDLER_FRAME = 4,
        FORCE_UNWIND = 8
    }

    alias void* _Unwind_Context_Ptr;

    alias void function(_Unwind_Reason_Code, _Unwind_Exception*) _Unwind_Exception_Cleanup_Fn;

    struct _Unwind_Exception
    {
        ulong exception_class;
        _Unwind_Exception_Cleanup_Fn exception_cleanup;
        ptrdiff_t private_1;
        ptrdiff_t private_2;
    }

    ptrdiff_t _Unwind_GetLanguageSpecificData(_Unwind_Context_Ptr context);
    ptrdiff_t _Unwind_GetCFA(_Unwind_Context_Ptr context);
    version (ARM_EABI_UNWINDER)
    {
        _Unwind_Reason_Code _Unwind_RaiseException(_Unwind_Control_Block*);
        void _Unwind_Resume(_Unwind_Control_Block*);

        // On ARM, these are macros resp. not visible (static inline). To avoid
        // an unmaintainable amount of dependencies on implementation details,
        // just use a C shim.
        ptrdiff_t _d_eh_GetIP(_Unwind_Context_Ptr context);
        alias _Unwind_GetIP = _d_eh_GetIP;

        void _d_eh_SetIP(_Unwind_Context_Ptr context, ptrdiff_t new_value);
        alias _Unwind_SetIP = _d_eh_SetIP;

        ptrdiff_t _d_eh_GetGR(_Unwind_Context_Ptr context, int index);
        alias _Unwind_GetGR = _d_eh_GetGR;

        void _d_eh_SetGR(_Unwind_Context_Ptr context, int index, ptrdiff_t new_value);
        alias _Unwind_SetGR = _d_eh_SetGR;
    }
    else
    {
        version(SjLj_Exceptions)
        {
            void _Unwind_SjLj_Resume(_Unwind_Exception*);
            _Unwind_Reason_Code _Unwind_SjLj_RaiseException(_Unwind_Exception*);

            alias _Unwind_Resume = _Unwind_SjLj_Resume;
            alias _Unwind_RaiseException = _Unwind_SjLj_RaiseException;
        }
        else
        {
        _Unwind_Reason_Code _Unwind_RaiseException(_Unwind_Exception*);
        void _Unwind_Resume(_Unwind_Exception*);
        }

        ptrdiff_t _Unwind_GetIP(_Unwind_Context_Ptr context);
        void _Unwind_SetIP(_Unwind_Context_Ptr context, ptrdiff_t new_value);
        void _Unwind_SetGR(_Unwind_Context_Ptr context, int index,
                ptrdiff_t new_value);
    }
    ptrdiff_t _Unwind_GetRegionStart(_Unwind_Context_Ptr context);
    ptrdiff_t _Unwind_GetTextRelBase(_Unwind_Context_Ptr context);
    ptrdiff_t _Unwind_GetDataRelBase(_Unwind_Context_Ptr context);
}


// Exception struct used by the runtime.
// _d_throw allocates a new instance and passes the address of its
// _Unwind_Exception member to the unwind call. The personality
// routine is then able to get the whole struct by looking at the data
// surrounding the unwind info.
//
// Note that the code we generate for the landing pads also relies on the
// throwable object being stored at offset 0.
struct _d_exception
{
    Object exception_object;
    version (ARM_EABI_UNWINDER)
    {
        _Unwind_Control_Block unwind_info;
    }
    else
    {
        _Unwind_Exception unwind_info;
    }
}

static FixedPool!(_d_exception, 8) ExceptionStructPool;

// the 8-byte string identifying the type of exception
// the first 4 are for vendor, the second 4 for language
//TODO: This may be the wrong way around
__gshared char[8] _d_exception_class = "LLDCD2\0\0";

// These are the register numbers for SetGR that
// llvm's eh.exception and eh.selector intrinsics
// will pick up.
// Hints for these can be found by looking at the
// EH_RETURN_DATA_REGNO macro in GCC, careful testing
// is required though.
//
// If you have a native gcc you can try the following:
// #include <stdio.h>
//
// int main(int argc, char *argv[])
// {
//     printf("EH_RETURN_DATA_REGNO(0) = %d\n", __builtin_eh_return_data_regno(0));
//     printf("EH_RETURN_DATA_REGNO(1) = %d\n", __builtin_eh_return_data_regno(1));
//     return 0;
// }
version (X86_64)
{
    enum eh_exception_regno = 0;
    enum eh_selector_regno = 1;
}
else version (PPC64)
{
    enum eh_exception_regno = 3;
    enum eh_selector_regno = 4;
}
else version (PPC)
{
    enum eh_exception_regno = 3;
    enum eh_selector_regno = 4;
}
else version (MIPS64)
{
    enum eh_exception_regno = 4;
    enum eh_selector_regno = 5;
}
else version (ARM)
{
    enum eh_exception_regno = 0;
    enum eh_selector_regno = 1;
}
else version (AArch64)
{
    enum eh_exception_regno = 0;
    enum eh_selector_regno = 1;
}
else
{
    enum eh_exception_regno = 0;
    enum eh_selector_regno = 2;
}

// Interface to the native state for ldc.eh.common.eh_personality_common().
struct NativeContext
{
    _Unwind_Action actions;
    _d_exception* exception_struct;
    _Unwind_Context_Ptr context;

    ubyte* getLanguageSpecificData() { return cast(ubyte*)_Unwind_GetLanguageSpecificData(context); }
    ptrdiff_t getIP()                { return _Unwind_GetIP(context); }
    ptrdiff_t getRegionStart()       { return _Unwind_GetRegionStart(context); }
    bool isSearchPhase()             { return (actions & _Unwind_Action.SEARCH_PHASE) != 0; }
    // Optimization: After the search phase, libunwind lets us know whether
    // we have found a handler in this frame the first time around. We can
    // thus skip further the comparisons if the HANDLER_FRAME flag is not
    // set.
    //
    // As a further optimization step, we could look into caching that
    // result inside _d_exception.
    bool skipCatchComparison()       { return !isSearchPhase() && (actions & _Unwind_Action.HANDLER_FRAME) == 0; }
    ptrdiff_t getCfaAddress()        { return _Unwind_GetCFA(context); }
    Object getThrownObject()         { return exception_struct.exception_object; }

    void overrideThrownObject(Object newObject)
    {
        exception_struct.exception_object = newObject;
    }

    ClassInfo getCatchClassInfo(void* address, ubyte encoding)
    {
        size_t catchClassInfoAddr;
        get_encoded_value(cast(ubyte*)address, catchClassInfoAddr, encoding, context);
        return cast(ClassInfo)cast(void*)catchClassInfoAddr;
    }

    _Unwind_Reason_Code continueUnwind()
    {
        return _Unwind_Reason_Code.CONTINUE_UNWIND;
    }

    _Unwind_Reason_Code installCatchContext(ptrdiff_t ti_offset, ptrdiff_t landingPadAddr)
    {
        debug(EH_personality) printf("  - Found catch clause for %p\n", exception_struct);

        if (actions & _Unwind_Action.SEARCH_PHASE)
            return _Unwind_Reason_Code.HANDLER_FOUND;

        if (!(actions & _Unwind_Action.CLEANUP_PHASE))
            fatalerror("Unknown phase");

        auto cleanupBlock = pushCleanupBlockRecord(getCfaAddress(), getThrownObject());
        cleanupBlock.exceptionStruct = exception_struct;

        debug(EH_personality)
        {
            printf("  - Calling catch block for %p (struct at %p)\n",
                exception_struct.exception_object, exception_struct);
        }

        debug(EH_personality_verbose) printf("  - Setting switch value to: %p\n", ti_offset);
        _Unwind_SetGR(context, eh_exception_regno, cast(ptrdiff_t)exception_struct);
        _Unwind_SetGR(context, eh_selector_regno, ti_offset);

        debug(EH_personality_verbose) printf("  - Setting landing pad to: %p\n", landingPadAddr);
        _Unwind_SetIP(context, landingPadAddr);

        return _Unwind_Reason_Code.INSTALL_CONTEXT;
    }

    _Unwind_Reason_Code installFinallyContext(ptrdiff_t landingPadAddr)
    {
        if (actions & _Unwind_Action.SEARCH_PHASE)
            return _Unwind_Reason_Code.CONTINUE_UNWIND;

        auto cleanupBlock = pushCleanupBlockRecord(getCfaAddress(), getThrownObject());
        cleanupBlock.exceptionStruct = exception_struct;

        debug(EH_personality)
        {
            printf("  - Calling cleanup block for %p (struct at %p)\n",
                exception_struct.exception_object, exception_struct);
        }

        _Unwind_SetGR(context, eh_exception_regno, cast(ptrdiff_t)exception_struct);
        _Unwind_SetGR(context, eh_selector_regno, 0);
        _Unwind_SetIP(context, landingPadAddr);
        return _Unwind_Reason_Code.INSTALL_CONTEXT;
    }

    void destroyExceptionStruct(void* exception_struct)
    {
        _d_eh_destroy_exception_struct(exception_struct);
    }
}

version(ARM_EABI_UNWINDER)
{
    enum _Unwind_State
    {
        VIRTUAL_UNWIND_FRAME = 0,
        UNWIND_FRAME_STARTING = 1,
        UNWIND_FRAME_RESUME = 2,
        ACTION_MASK = 3,
        FORCE_UNWIND = 8,
        END_OF_STACK = 16
    }

    alias _uw = ptrdiff_t;

    struct _Unwind_Control_Block
    {
        char[8] exception_class;
        void function(_Unwind_Reason_Code, _Unwind_Control_Block *) exception_cleanup;

        struct unwinder_cache_t
        {
            _uw reserved1;
            _uw reserved2;
            _uw reserved3;
            _uw reserved4;
            _uw reserved5;
        }
        unwinder_cache_t unwinder_cache;

        struct barrier_cache_t
        {
            _uw sp;
            _uw[5] bitpattern;
        }
        barrier_cache_t barrier_cache;

        struct cleanup_cache_t
        {
            _uw[4] bitpattern;
        }
        cleanup_cache_t cleanup_cache;

        struct pr_cache_t
        {
          _uw fnstart;
          _uw *ehtp;
          _uw additional;
          _uw reserved1;
        }
        pr_cache_t pr_cache;
    }

    extern(C) _Unwind_Reason_Code __gnu_unwind_frame(_Unwind_Control_Block *, _Unwind_Context_Ptr);

    _Unwind_Reason_Code continueUnwind(_Unwind_Control_Block* ucb, _Unwind_Context_Ptr context) {
        if (__gnu_unwind_frame(ucb, context) != _Unwind_Reason_Code.NO_REASON)
            return _Unwind_Reason_Code.FAILURE;
        return _Unwind_Reason_Code.CONTINUE_UNWIND;
    }

    // Defined in unwind-arm.h.
    enum UNWIND_STACK_REG = 13;
    enum UNWIND_POINTER_REG = 12;

    auto toDException(_Unwind_Control_Block* ucb) {
        return cast(_d_exception*)(cast(ubyte*)ucb - _d_exception.unwind_info.offsetof);
    }

    // The personality routine gets called by the unwind handler and is responsible for
    // reading the EH tables and deciding what to do.
    extern(C) _Unwind_Reason_Code _d_eh_personality(_Unwind_State state, _Unwind_Control_Block* ucb, _Unwind_Context_Ptr context)
    {
        debug(EH_personality_verbose) printf(" - entering personality function. state: %d; ucb: %p, context: %p\n", state, ucb, context);

        _Unwind_Action actions;
        with (_Unwind_State) with (_Unwind_Action) {
            switch (state & _Unwind_State.ACTION_MASK) {
                case _Unwind_State.VIRTUAL_UNWIND_FRAME:
                    actions = _Unwind_Action.SEARCH_PHASE;
                    break;
                case _Unwind_State.UNWIND_FRAME_STARTING:
                    actions = _Unwind_Action.CLEANUP_PHASE;
                    if (!(state & _Unwind_State.FORCE_UNWIND) &&
                        ucb.barrier_cache.sp == _Unwind_GetGR(context, UNWIND_STACK_REG)) {
                        actions |= _Unwind_Action.HANDLER_FRAME;
                    }
                    break;
                case _Unwind_State.UNWIND_FRAME_RESUME:
                    return continueUnwind(ucb, context);
                default:
                    fatalerror("Unhandled ARM EABI unwind state.");
              }
            actions |= state & _Unwind_State.FORCE_UNWIND;
        }

        // The dwarf unwinder assumes the context structure holds things like the
        // function and LSDA pointers.  The ARM implementation caches these in
        // the exception header (UCB).  To avoid rewriting everything we make a
        // virtual scratch register point at the UCB.
        _Unwind_SetGR(context, UNWIND_POINTER_REG, cast(ptrdiff_t)ucb);

        // check exceptionClass
        //TODO: Treat foreign exceptions with more respect
        if (ucb.exception_class != _d_exception_class)
            return _Unwind_Reason_Code.FATAL_PHASE1_ERROR;

        auto nativeContext = NativeContext(actions, ucb.toDException(), context);
        _Unwind_Reason_Code rc = eh_personality_common(nativeContext);
        if (rc == _Unwind_Reason_Code.CONTINUE_UNWIND)
            return continueUnwind(ucb, context);
        return rc;
    }
}
else // !ARM_EABI_UNWINDER
{
    // The personality routine gets called by the unwind handler and is responsible for
    // reading the EH tables and deciding what to do.
    extern(C) _Unwind_Reason_Code _d_eh_personality(int ver, _Unwind_Action actions, ulong exception_class, _Unwind_Exception* exception_info, _Unwind_Context_Ptr context)
    {
        debug(EH_personality_verbose)
        {
            printf(" %s Entering personality function. context: %p\n",
                (actions & _Unwind_Action.SEARCH_PHASE) ? "[S]".ptr : "[U]".ptr, context);
        }

        // check ver: the C++ Itanium ABI only allows ver == 1
        if (ver != 1)
            return _Unwind_Reason_Code.FATAL_PHASE1_ERROR;

        // check exceptionClass
        //TODO: Treat foreign exceptions with more respect
        if ((cast(char*)&exception_class)[0..8] != _d_exception_class)
            return _Unwind_Reason_Code.FATAL_PHASE1_ERROR;

        _d_exception* exception_struct = cast(_d_exception*)(cast(ubyte*)exception_info - _d_exception.unwind_info.offsetof);
        auto nativeContext = NativeContext(actions, exception_struct, context);
        return eh_personality_common(nativeContext);
    }
}

extern(C) Throwable.TraceInfo _d_traceContext(void* ptr = null);

debug (EH_verifyExceptionStructLifetime)
{
    shared size_t exceptionStructsInFlight;

    shared static ~this()
    {
        if (exceptionStructsInFlight != 0)
            fatalerror("Non-zero number of exception structs in flight: %zu", exceptionStructsInFlight);
    }
}

public extern(C):

/// Called by our compiler-generated code to throw an exception.
void _d_throw_exception(Object e)
{
    if (e is null)
        fatalerror("Cannot throw null exception");

    if (e.classinfo is null)
        fatalerror("Cannot throw corrupt exception object with null classinfo");

    auto throwable = cast(Throwable) e;

    if (throwable.info is null && cast(byte*)throwable !is typeid(throwable).init.ptr)
        throwable.info = _d_traceContext();

<<<<<<< HEAD
    auto exc_struct = ExceptionStructPool.malloc();
    if (!exc_struct)
        fatalerror("Could not allocate D exception record; out of memory?");
    version (ARM)
=======
    auto exc_struct = new _d_exception;
    version (ARM_EABI_UNWINDER)
>>>>>>> 0382bcf1
    {
        exc_struct.unwind_info.exception_class = _d_exception_class;
    }
    else
    {
        exc_struct.unwind_info.exception_class = *cast(ulong*)_d_exception_class.ptr;
    }
    exc_struct.exception_object = e;

    debug(EH_personality)
    {
        printf("= Throwing new exception of type %s: %p (struct at %p, classinfo at %p",
            e.classinfo.name.ptr, e, exc_struct, e.classinfo);

        debug (EH_verifyExceptionStructLifetime)
        {
            import core.atomic : atomicOp;
            auto count = exceptionStructsInFlight.atomicOp!"+="(1);
            printf(", %zu structs in flight", count);
        }

        printf(")\n");
    }

    searchPhaseClassInfo = e.classinfo;
    searchPhaseCurrentCleanupBlock = innermostCleanupBlock;

    // _Unwind_RaiseException should never return unless something went really
    // wrong with unwinding.
    immutable ret = _Unwind_RaiseException(&exc_struct.unwind_info);
    // TODO: iOS had other diagnostic messages here too.  Do we need them
/+
        if (ret == _Unwind_Reason_Code.END_OF_STACK) {
            fprintf(stderr, "Uncaught exception - terminating\n");
        }
        else if (ret == _Unwind_Reason_Code.FATAL_PHASE1_ERROR) {
            fprintf(stderr, "Possible corrupt stack during phase1 - terminating\n");
        }
+/
    fatalerror("_Unwind_RaiseException failed with reason code: %d", ret);
}

/// Called by our compiler-generate code to resume unwinding after a finally
/// block (or dtor destruction block) has been run.
void _d_eh_resume_unwind(_d_exception* exception_struct)
{
    debug(EH_personality)
    {
        printf("= Returning from cleanup block for %p (struct at %p)\n",
            exception_struct.exception_object, exception_struct);
    }

    popCleanupBlockRecord();
    _Unwind_Resume(&exception_struct.unwind_info);
}

Object _d_eh_destroy_exception_struct(void* ptr)
{
    if (ptr == null)
        return null;

    auto exception_struct = cast(_d_exception*)ptr;
    auto obj = exception_struct.exception_object;
    ExceptionStructPool.free(exception_struct);

    debug (EH_personality)
    {
        printf("  - Destroyed exception struct at %p", exception_struct);
        debug (EH_verifyExceptionStructLifetime)
        {
            import core.atomic : atomicOp;
            auto count = exceptionStructsInFlight.atomicOp!"-="(1);
            printf(", %zu structs in flight", count);
        }
        printf("\n");
    }

    return obj;
}

Object _d_eh_enter_catch(_d_exception* exception_struct)
{
    auto obj = _d_eh_destroy_exception_struct(exception_struct);
    popCleanupBlockRecord();
    return obj;
}

} // !Win64<|MERGE_RESOLUTION|>--- conflicted
+++ resolved
@@ -466,15 +466,10 @@
     if (throwable.info is null && cast(byte*)throwable !is typeid(throwable).init.ptr)
         throwable.info = _d_traceContext();
 
-<<<<<<< HEAD
     auto exc_struct = ExceptionStructPool.malloc();
     if (!exc_struct)
         fatalerror("Could not allocate D exception record; out of memory?");
-    version (ARM)
-=======
-    auto exc_struct = new _d_exception;
     version (ARM_EABI_UNWINDER)
->>>>>>> 0382bcf1
     {
         exc_struct.unwind_info.exception_class = _d_exception_class;
     }
