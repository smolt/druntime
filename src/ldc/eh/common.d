/**
 * This module contains functions and structures required for exception
 * handling which are shared by platform-specific implementations.
 */
module ldc.eh.common;

// debug = EH_personality;
// debug = EH_personality_verbose;

import core.memory : GC;
import core.stdc.stdio;
import core.stdc.stdlib;
import core.stdc.stdarg;

import ldc.eh.fixedpool;

version (ARM)
{
    version (iOS)
        version = SjLj_Exceptions;
    else
        version = ARM_EABI_UNWINDER;
}

// D runtime function
extern(C) int _d_isbaseof(ClassInfo oc, ClassInfo c);

// error and exit
extern(C) void fatalerror(in char* format, ...)
{
    va_list args;
    va_start(args, format);
    fprintf(stderr, "Fatal error in EH code: ");
    vfprintf(stderr, format, args);
    fprintf(stderr, "\n");
    abort();
}

// ------------------------
//    Reading DWARF data
// ------------------------

version (CRuntime_Microsoft) {} else
{
    extern(C)
    {
        alias void* _Unwind_Context_Ptr;
        ptrdiff_t _Unwind_GetRegionStart(_Unwind_Context_Ptr context);
        ptrdiff_t _Unwind_GetTextRelBase(_Unwind_Context_Ptr context);
        ptrdiff_t _Unwind_GetDataRelBase(_Unwind_Context_Ptr context);
    }
}

enum _DW_EH_Format : int
{
    DW_EH_PE_absptr  = 0x00,  // The Value is a literal pointer whose size is determined by the architecture.
    DW_EH_PE_uleb128 = 0x01,  // Unsigned value is encoded using the Little Endian Base 128 (LEB128)
    DW_EH_PE_udata2  = 0x02,  // A 2 bytes unsigned value.
    DW_EH_PE_udata4  = 0x03,  // A 4 bytes unsigned value.
    DW_EH_PE_udata8  = 0x04,  // An 8 bytes unsigned value.
    DW_EH_PE_sleb128 = 0x09,  // Signed value is encoded using the Little Endian Base 128 (LEB128)
    DW_EH_PE_sdata2  = 0x0A,  // A 2 bytes signed value.
    DW_EH_PE_sdata4  = 0x0B,  // A 4 bytes signed value.
    DW_EH_PE_sdata8  = 0x0C,  // An 8 bytes signed value.

    DW_EH_PE_pcrel   = 0x10,  // Value is relative to the current program counter.
    DW_EH_PE_textrel = 0x20,  // Value is relative to the beginning of the .text section.
    DW_EH_PE_datarel = 0x30,  // Value is relative to the beginning of the .got or .eh_frame_hdr section.
    DW_EH_PE_funcrel = 0x40,  // Value is relative to the beginning of the function.
    DW_EH_PE_aligned = 0x50,  // Value is aligned to an address unit sized boundary.

    DW_EH_PE_indirect = 0x80,

    DW_EH_PE_omit    = 0xff   // Indicates that no value is present.
}

ubyte* get_uleb128(ubyte* addr, ref size_t res)
{
    res = 0;
    size_t bitsize = 0;

    // read as long as high bit is set
    while(*addr & 0x80)
    {
        res |= (*addr & 0x7f) << bitsize;
        bitsize += 7;
        addr += 1;
        if (bitsize >= size_t.sizeof*8)
            fatalerror("tried to read uleb128 that exceeded size of size_t");
    }
    // read last
    if (bitsize != 0 && *addr >= 1L << size_t.sizeof*8 - bitsize)
        fatalerror("tried to read uleb128 that exceeded size of size_t");
    res |= (*addr) << bitsize;

    return addr + 1;
}

ubyte* get_sleb128(ubyte* addr, ref ptrdiff_t res)
{
    res = 0;
    size_t bitsize = 0;

    // read as long as high bit is set
    while (*addr & 0x80)
    {
        res |= (*addr & 0x7f) << bitsize;
        bitsize += 7;
        addr += 1;
        if (bitsize >= size_t.sizeof*8)
            fatalerror("tried to read sleb128 that exceeded size of size_t");
    }
    // read last
    if (bitsize != 0 && *addr >= 1L << size_t.sizeof*8 - bitsize)
        fatalerror("tried to read sleb128 that exceeded size of size_t");
    res |= (*addr) << bitsize;

    // take care of sign
    if (bitsize < size_t.sizeof*8 && ((*addr) & 0x40))
        res |= cast(ptrdiff_t)(-1) ^ ((1 << (bitsize+7)) - 1);

    return addr + 1;
}

size_t get_size_of_encoded_value(ubyte encoding)
{
    if (encoding == _DW_EH_Format.DW_EH_PE_omit)
        return 0;

    switch (encoding & 0x07)
    {
        case _DW_EH_Format.DW_EH_PE_absptr:
            return size_t.sizeof;
        case _DW_EH_Format.DW_EH_PE_udata2:
            return 2;
        case _DW_EH_Format.DW_EH_PE_udata4:
            return 4;
        case _DW_EH_Format.DW_EH_PE_udata8:
            return 8;
        default:
            fatalerror("Unsupported DWARF Exception Header value format: unknown encoding");
    }
    assert(0);
}

ubyte* get_encoded_value(ubyte* addr, ref size_t res, ubyte encoding, void* context)
{
    ubyte *old_addr = addr;

    if (encoding == _DW_EH_Format.DW_EH_PE_aligned)
        goto Lerr;

    switch (encoding & 0x0f)
    {
      case _DW_EH_Format.DW_EH_PE_absptr:
          res = cast(size_t)*cast(ubyte**)addr;
          addr += size_t.sizeof;
          break;

      case _DW_EH_Format.DW_EH_PE_uleb128:
          addr = get_uleb128(addr, res);
          break;

      case _DW_EH_Format.DW_EH_PE_sleb128:
          ptrdiff_t r;
          addr = get_sleb128(addr, r);
          r = cast(size_t)res;
          break;

      case _DW_EH_Format.DW_EH_PE_udata2:
          res = *cast(ushort*)addr;
          addr += 2;
          break;
      case _DW_EH_Format.DW_EH_PE_udata4:
          res = *cast(uint*)addr;
          addr += 4;
          break;
      case _DW_EH_Format.DW_EH_PE_udata8:
          res = cast(size_t)*cast(ulong*)addr;
          addr += 8;
          break;

      case _DW_EH_Format.DW_EH_PE_sdata2:
          res = *cast(short*)addr;
          addr += 2;
          break;
      case _DW_EH_Format.DW_EH_PE_sdata4:
          res = *cast(int*)addr;
          addr += 4;
          break;
      case _DW_EH_Format.DW_EH_PE_sdata8:
          res = cast(size_t)*cast(long*)addr;
          addr += 8;
          break;

      default:
          goto Lerr;
    }

    switch (encoding & 0x70)
    {
        case _DW_EH_Format.DW_EH_PE_absptr:
            break;
        case _DW_EH_Format.DW_EH_PE_pcrel:
            res += cast(size_t)old_addr;
            break;
        case _DW_EH_Format.DW_EH_PE_funcrel:
            version(CRuntime_Microsoft) fatalerror("Not yet implemented."); else
            res += cast(size_t)_Unwind_GetRegionStart(context);
            break;
        case _DW_EH_Format.DW_EH_PE_textrel:
            version(CRuntime_Microsoft) fatalerror("Not yet implemented."); else
            res += cast(size_t)_Unwind_GetTextRelBase(context);
            break;
        case _DW_EH_Format.DW_EH_PE_datarel:
            version(CRuntime_Microsoft) fatalerror("Not yet implemented."); else
            res += cast(size_t)_Unwind_GetDataRelBase(context);
            break;
        default:
            goto Lerr;
    }

    if (encoding & _DW_EH_Format.DW_EH_PE_indirect)
        res = cast(size_t)*cast(void**)res;

    return addr;

Lerr:
    fatalerror("Unsupported DWARF Exception Header value format");
    return addr;
}

ptrdiff_t get_base_of_encoded_value(ubyte encoding, void* context)
{
    if (encoding == _DW_EH_Format.DW_EH_PE_omit)
        return 0;

    with (_DW_EH_Format) switch (encoding & 0x70) {
        case DW_EH_PE_absptr:
        case DW_EH_PE_pcrel:
        case DW_EH_PE_aligned:
            return 0;

      version(CRuntime_Microsoft) {} else
      {
        case DW_EH_PE_textrel:
            return _Unwind_GetTextRelBase (context);
        case DW_EH_PE_datarel:
            return _Unwind_GetDataRelBase (context);
        case DW_EH_PE_funcrel:
            return _Unwind_GetRegionStart (context);
      }

        default:
            fatalerror("Unsupported encoding type to get base from.");
            assert(0);
    }
}

void _d_getLanguageSpecificTables(ubyte* data, ref ubyte* callsite, ref ubyte* action, ref ubyte* classinfo_table, ref ubyte ciEncoding)
{
    if (data is null)
    {
        debug(EH_personality) printf("language specific data was null\n");
        callsite = null;
        action = null;
        classinfo_table = null;
        return;
    }
    debug(EH_personality) printf("  - LSDA: %p\n", data);

    //TODO: Do proper DWARF reading here
    if (*data++ != _DW_EH_Format.DW_EH_PE_omit)
        fatalerror("DWARF header has unexpected format 1");

    ciEncoding = *data++;

    version (SjLj_Exceptions) {
        if (ciEncoding == _DW_EH_Format.DW_EH_PE_omit) {
            // TODO: maybe this is ok with other personalities besides sjlj
            // used for simple cleanup actions (finally, dtors) that don't care
            // about exception type
            classinfo_table = null;
        }
        else {
            size_t cioffset;
            data = get_uleb128(data, cioffset);
            classinfo_table = data + cioffset;
        }
    }
    else {
    if (ciEncoding == _DW_EH_Format.DW_EH_PE_omit)
    {
        // Used for simple cleanup actions (finally, dtors) that don't care
        // about exception type
        version (SjLj_Exceptions)
            classinfo_table = null;
        else
            fatalerror("Language Specific Data does not contain Types Table");
    }
    else
    {
        // Note in libsupc++ eh_personality says it is necessary to override
        // type encoding generated by older ARM EABI toolchains
        // (_GLIBCXX_OVERRIDE_TTYPE_ENCODING)
        version (ARM_EABI_UNWINDER) version (linux) {
            with (_DW_EH_Format) {
                ciEncoding = DW_EH_PE_pcrel | DW_EH_PE_indirect;
            }
        }

<<<<<<< HEAD
    size_t cioffset;
    data = get_uleb128(data, cioffset);
    classinfo_table = data + cioffset;
=======
        size_t cioffset;
        data = get_uleb128(data, cioffset);
        classinfo_table = data + cioffset;
>>>>>>> bfbc384a
    }

    if (*data++ != _DW_EH_Format.DW_EH_PE_udata4)
        fatalerror("DWARF header has unexpected format 2");
    size_t callsitelength;
    data = get_uleb128(data, callsitelength);
    action = data + callsitelength;

    callsite = data;

    debug(EH_personality) printf("  - callsite: %p, action: %p, classinfo_table: %p, ciEncoding: %d\n", callsite, action, classinfo_table, ciEncoding);
}

// -----------------------------
//    Stack of finally blocks
// -----------------------------

struct ActiveCleanupBlock {
    /// Link to the next active finally block.
    ActiveCleanupBlock* outerBlock;

    /// The exception that caused this cleanup block to be entered.
    Object dObject;

    /// The exception struct associated with the above exception. Currently only
    /// used by libunwind; define destroyExceptionStruct in your implementation's
    /// NativeContext code to handle this correctly.
    void* exceptionStruct;

    /// The CFA (stack address, roughly) when this cleanup block was entered, as
    /// reported by libunwind.
    ///
    /// Used to determine when this pad is reached again when unwinding from
    /// somewhere within it. Note that this must somehow be related to the
    /// stack, not the instruction pointer, to properly support recursive
    /// chaining.
    ptrdiff_t cfaAddr;
}

static FixedPool!(ActiveCleanupBlock, 8) ActiveCleanupBlockPool;

/// Stack of active finally blocks (i.e. cleanup landing pads) that were entered
/// because of exception unwinding. Used for exception chaining.
///
/// Note that sometimes a landing pad is both a catch and a cleanup. This
/// happens for example when there is a try/finally nested inside a try/catch
/// in the same function, or has been inlined into one. Whether a catch will
/// actually execute (which terminates this strand of unwinding) or not is
/// determined by the program code and cannot be known inside the personality
/// routine. Thus, we always push such a block even before entering a catch(),
/// and have the user code call _d_eh_enter_catch() once the (possible) cleanup
/// part is done so we can pop it again. In theory, this could be optimized a
/// bit, because we only need to do it for landing pads which have this double
/// function, which we could possibly figure out form the DWARF tables. However,
/// since this makes generating the code for popping it non-trivial, this is not
/// currently done.
ActiveCleanupBlock* innermostCleanupBlock = null;

/// innermostCleanupBlock is per-stack, not per-thread, and as such needs to be
/// swapped out on fiber context switches.
extern(C) void* _d_eh_swapContext(void* newContext) nothrow
{
    auto old = innermostCleanupBlock;
    innermostCleanupBlock = cast(ActiveCleanupBlock*)newContext;
    return old;
}

/// During the search phase of unwinding, points to the currently active cleanup
/// block (i.e. somewhere in the innermostCleanupBlock linked list, but possibly
/// not at the beginning if the search for the catch block has already continued
/// past that).
///
/// Note that this and searchPhaseCurrentCleanupBlock can just be a single
/// variable because there can never be more than one search phase running per
/// thread.
ActiveCleanupBlock* searchPhaseCurrentCleanupBlock = null;

/// During the search phase, keeps track of the type of the dynamic type of the
/// currently thrown exception (might change according to exception chaining
/// rules).
ClassInfo searchPhaseClassInfo = null;

ActiveCleanupBlock* pushCleanupBlockRecord(ptrdiff_t cfaAddr, Object dObject)
{
    auto acb = ActiveCleanupBlockPool.malloc();
    if (!acb)
        fatalerror("Could not allocate memory for exception chaining.");

    acb.cfaAddr = cfaAddr;
    acb.dObject = dObject;
    acb.outerBlock = innermostCleanupBlock;
    innermostCleanupBlock = acb;

    // We need to be sure that an in-flight exception is kept alive while
    // executing a finally block. This is not automatically the case if the
    // finally block always throws, because the compiler then does not need to
    // keep a reference to the object extracted from the landing pad around as
    // there is no _d_eh_resume_unwind() call.
    GC.addRoot(cast(void*)dObject);
    return acb;
}

void popCleanupBlockRecord()
{
    if (!innermostCleanupBlock)
    {
        fatalerror("No cleanup block record found, should have been pushed " ~
            "before entering the finally block.");
    }
    // Remove the cleanup block we installed for this handler.
    auto acb = innermostCleanupBlock;
    GC.removeRoot(cast(void*)acb.dObject);
    innermostCleanupBlock = acb.outerBlock;
    ActiveCleanupBlockPool.free(acb);
}



/// This is the implementation of the personality function, which is called by
/// libunwind twice per frame (search phase, unwind phase).
///
/// It is responsible to figure out whether we need to stop unwinding because of
/// a catch block or if there is a finally block to execute by reading the DWARF
/// EH tables.
extern(C) auto eh_personality_common(NativeContext)(ref NativeContext nativeContext)
{
    //
    // First, we need to find the Language-Specific Data table for this frame
    // and extract our information tables (the "language-specific" part is a bit
    // of a misnomer, in reality this is generated by LLVM).
    //
    // The callsite and action tables do not contain static-length data and will
    // be parsed as needed.
    //

    ubyte* callsite_table;
    ubyte* action_table;
    ubyte* classinfo_table; // points past the end of the table
    ubyte classinfo_table_encoding;
    ubyte* data = nativeContext.getLanguageSpecificData();
    _d_getLanguageSpecificTables(data, callsite_table, action_table, classinfo_table, classinfo_table_encoding);

    if (!callsite_table)
        return nativeContext.continueUnwind();

    //
    // Now, we need to figure out if the address of the current instruction
    // in this frame corresponds to a block which has an associated landing pad.
    //

<<<<<<< HEAD
    // The instruction pointer (ip) will point to the next instruction after
    // whatever made execution leave this frame, so substract 1 for the range
    // comparison below.
    ptrdiff_t ip = nativeContext.getIP() - 1;

=======
>>>>>>> bfbc384a
    // The table entries are all relative to the start address of the region.
    immutable ptrdiff_t region_start = nativeContext.getRegionStart();

    // The address of the landing pad to jump to (null if no match).
    ptrdiff_t landingPadAddr;

    // The offset in the action table corresponding to the first action for this
    // landing pad (will be zero if there are none).
    size_t actionTableStartOffset;

<<<<<<< HEAD
version (SjLj_Exceptions)
{
    if (ip < 0) {
        return nativeContext.continueUnwind();
    }
    else if (ip == 0) {
        // If ip is not present in the table, call terminate.  This is for
        // a destructor inside a cleanup, or a library routine the compiler
        // was not expecting to throw.
        fatalerror("terminate\n");
    }
    else if (ip > 0) {
        size_t cs_lp, cs_action;
        ubyte* callsite_walker = callsite_table;
        do {
            callsite_walker = get_uleb128(callsite_walker, cs_lp);
            callsite_walker = get_uleb128(callsite_walker, cs_action);
            debug(EH_personality_verbose)
                printf("%x %x\n", cs_lp, cs_action);
        }
        while (--ip);

        landingPadAddr = cs_lp + 1;
        actionTableStartOffset = cs_action;
    }
}
else // !SjLj_Exceptions
{
    ubyte* callsite_walker = callsite_table;
    while (true)
=======
    version (SjLj_Exceptions)
>>>>>>> bfbc384a
    {
        // The instruction pointer (ip) will point to the next instruction after
        // whatever made execution leave this frame, so substract 1 for the range
        // comparison below.
        ptrdiff_t ip = nativeContext.getIP() - 1;

        if (ip < 0)
            return nativeContext.continueUnwind();

        // If ip is not present in the table, call terminate.
        if (ip == 0)
            fatalerror("Instruction pointer not found in table");

        size_t cs_lp, cs_action;
        ubyte* callsite_walker = callsite_table;
        do
        {
            callsite_walker = get_uleb128(callsite_walker, cs_lp);
            callsite_walker = get_uleb128(callsite_walker, cs_action);
            debug(EH_personality_verbose)
                printf("%x %x\n", cs_lp, cs_action);
        }
        while (--ip);

        landingPadAddr = cs_lp + 1;
        actionTableStartOffset = cs_action;
    }
<<<<<<< HEAD
} // !SjLj_Exceptions
=======
    else // !SjLj_Exceptions
    {
        // The instruction pointer (ip) will point to the next instruction after
        // whatever made execution leave this frame, so substract 1 for the range
        // comparison below.
        immutable ptrdiff_t ip = nativeContext.getIP() - 1;

        ubyte* callsite_walker = callsite_table;
        while (true)
        {
            // if we've gone through the list and found nothing...
            if (callsite_walker >= action_table)
                return nativeContext.continueUnwind();

            immutable block_start_offset = *cast(uint*)callsite_walker;
            immutable block_size = *(cast(uint*)callsite_walker + 1);
            landingPadAddr = *(cast(uint*)callsite_walker + 2);
            callsite_walker = get_uleb128(callsite_walker + 3 * uint.sizeof, actionTableStartOffset);

            debug(EH_personality_verbose)
            {
                printf("  - ip=%llx %d %d %llx\n", ip, block_start_offset,
                    block_size, landingPadAddr);
            }

            // since the list is sorted, as soon as we're past the ip
            // there's no handler to be found
            if (ip < region_start + block_start_offset)
                return nativeContext.continueUnwind();

            // if we've found our block, exit
            if (ip < region_start + block_start_offset + block_size)
                break;
        }
    } // !SjLj_Exceptions
>>>>>>> bfbc384a

    debug(EH_personality)
    {
        printf("  - Found correct landing pad and actionTableStartOffset %d\n",
            actionTableStartOffset);
    }

    // There is no landing pad for this part of the frame, continue with the next level.
    if (!landingPadAddr)
        return nativeContext.continueUnwind();

    // We have a landing pad, adjust by region start address.
    landingPadAddr += region_start;

    immutable bool isSearchPhase = nativeContext.isSearchPhase();

    //
    // We have at least a finally landing pad in this scope. First, check if we
    // have arrived at the scope a previous exception was thrown in. In this
    // case, we need to chain exception_struct.exception_object to it or replace
    // it with the former.
    //
    immutable ptrdiff_t currentCfaAddr = nativeContext.getCfaAddress();
    ref ActiveCleanupBlock* acb()
    {
        return isSearchPhase ? searchPhaseCurrentCleanupBlock : innermostCleanupBlock;
    }

    while (acb)
    {
        debug(EH_personality)
        {
            printf("  - Current CFA: %p, Previous CFA: %p\n",
                currentCfaAddr, acb.cfaAddr);
        }

        // If the next active cleanup block is somewhere further up the stack,
        // there is nothing to do/check.
        // Note: assumes the stack grows downwards.
        if (currentCfaAddr < acb.cfaAddr)
            break;

        Object thrownDObject = nativeContext.getThrownObject();
        auto currentClassInfo = isSearchPhase ? searchPhaseClassInfo : thrownDObject.classinfo;
        if (_d_isbaseof(currentClassInfo, Error.classinfo) && !cast(Error)acb.dObject)
        {
            // The currently unwound Throwable is an Error but the previous one
            // is not, so replace the latter with the former.
            debug(EH_personality)
            {
                printf(" ++ Replacing %p (%s) by %p (%s)\n",
                    acb.dObject,
                    acb.dObject.classinfo.name.ptr,
                    thrownDObject,
                    thrownDObject.classinfo.name.ptr);
            }

            if (!isSearchPhase)
            {
                (cast(Error)thrownDObject).bypassedException =
                    cast(Throwable)acb.dObject;
            }
        }
        else
        {
            // We are just unwinding an Exception or there was already an Error,
            // so append this Throwable to the end of the previous chain.
            if (isSearchPhase)
            {
                debug(EH_personality)
                {
                    printf(" ++ Setting up classinfo to chain %s to %p (%s, classinfo at %p)\n",
                        searchPhaseClassInfo.name.ptr, acb.dObject,
                        acb.dObject.classinfo.name.ptr, acb.dObject.classinfo);
                }
                searchPhaseClassInfo = acb.dObject.classinfo;
            }
            else
            {
                auto lastChainElem = cast(Throwable)acb.dObject;
                while (lastChainElem.next)
                {
                    lastChainElem = lastChainElem.next;
                }

                auto thisThrowable = cast(Throwable)thrownDObject;
                if (lastChainElem is thisThrowable)
                {
                    // We would need to chain an exception to itself. This can
                    // happen if somebody throws the same exception object twice.
                    // It is questionable whether this is supposed to work in the
                    // first place, but core.demangle does it when generating the
                    // backtrace for its internal exceptions during demangling a
                    // symbol as part of the default trace handler (it uses the
                    // .init value for the exception class instead of allocating
                    // new instances).
                    debug(EH_personality)
                    {
                        printf(" ++ Not chaining %p (%s) to itself\n",
                            thisThrowable, thisThrowable.classinfo.name.ptr);
                    }
                }
                else
                {
                    debug(EH_personality)
                    {
                        printf(" ++ Chaining %p (%s) to %p (%s)\n",
                            thisThrowable, thisThrowable.classinfo.name.ptr,
                            lastChainElem, lastChainElem.classinfo.name.ptr);
                    }
                    lastChainElem.next = thisThrowable;
                }

                nativeContext.overrideThrownObject(acb.dObject);
            }
        }

        // In both cases, we've executed one level of chaining.
        auto outer = acb.outerBlock;
        if (!isSearchPhase)
        {
            // Destroy the exception struct associated with the previous level.
            // This is necessary as the libunwind implementation allocates new
            // exception structs for each throw; if we're chaining an exception,
            // we need to destroy the previous exception struct.
            nativeContext.destroyExceptionStruct(acb.exceptionStruct);

            GC.removeRoot(cast(void*)acb.dObject);
            ActiveCleanupBlockPool.free(acb);
        }
        acb = outer;
    }

    //
    // Exception chaining is now done. Let's figure out what we have to do in
    // this frame.
    //

    // If there are no actions, this is a cleanup landing pad.
    if (!actionTableStartOffset)
    {
        return nativeContext.installFinallyContext(landingPadAddr);
    }

    // We have at least some attached actions. Figure out whether any of them
    // match the type of the current exception.
    immutable ci_size = get_size_of_encoded_value(classinfo_table_encoding);
    debug(EH_personality) printf("  - ci_size: %td, ci_encoding: %d\n", ci_size, classinfo_table_encoding);

    ubyte* action_walker = action_table + actionTableStartOffset - 1;
    while (true)
    {
        ptrdiff_t ti_offset;
        action_walker = get_sleb128(action_walker, ti_offset);
        debug(EH_personality) printf("  - ti_offset: %tx\n", ti_offset);

        // it is intentional that we not modify action_walker here
        // next_action_offset is from current action_walker position
        ptrdiff_t next_action_offset;
        get_sleb128(action_walker, next_action_offset);

        // negative are 'filters' which we don't use
        if (!(ti_offset >= 0))
            fatalerror("Filter actions are unsupported");

        // zero means cleanup, which we require to be the last action
        if (ti_offset == 0)
        {
            if (!(next_action_offset == 0))
                fatalerror("Cleanup action must be last in chain");
            return nativeContext.installFinallyContext(landingPadAddr);
        }

        if (!nativeContext.skipCatchComparison())
        {
            ClassInfo catchClassInfo = nativeContext.getCatchClassInfo(
                classinfo_table - ti_offset * ci_size, classinfo_table_encoding);
            ClassInfo exceptionClassInfo = isSearchPhase ?
                searchPhaseClassInfo : nativeContext.getThrownObject().classinfo;

            debug(EH_personality)
            {
                printf("  - Comparing catch %s to exception %s\n",
                    catchClassInfo.name.ptr, exceptionClassInfo.name.ptr);
            }
            if (_d_isbaseof(exceptionClassInfo, catchClassInfo))
            {
                return nativeContext.installCatchContext(ti_offset, landingPadAddr);
            }
        }

        debug(EH_personality) printf("  - Type mismatch, next action offset: %tx\n", next_action_offset);

        if (next_action_offset == 0)
            return nativeContext.continueUnwind();
        action_walker += next_action_offset;
    }
}<|MERGE_RESOLUTION|>--- conflicted
+++ resolved
@@ -274,21 +274,6 @@
         fatalerror("DWARF header has unexpected format 1");
 
     ciEncoding = *data++;
-
-    version (SjLj_Exceptions) {
-        if (ciEncoding == _DW_EH_Format.DW_EH_PE_omit) {
-            // TODO: maybe this is ok with other personalities besides sjlj
-            // used for simple cleanup actions (finally, dtors) that don't care
-            // about exception type
-            classinfo_table = null;
-        }
-        else {
-            size_t cioffset;
-            data = get_uleb128(data, cioffset);
-            classinfo_table = data + cioffset;
-        }
-    }
-    else {
     if (ciEncoding == _DW_EH_Format.DW_EH_PE_omit)
     {
         // Used for simple cleanup actions (finally, dtors) that don't care
@@ -309,15 +294,9 @@
             }
         }
 
-<<<<<<< HEAD
-    size_t cioffset;
-    data = get_uleb128(data, cioffset);
-    classinfo_table = data + cioffset;
-=======
         size_t cioffset;
         data = get_uleb128(data, cioffset);
         classinfo_table = data + cioffset;
->>>>>>> bfbc384a
     }
 
     if (*data++ != _DW_EH_Format.DW_EH_PE_udata4)
@@ -468,14 +447,6 @@
     // in this frame corresponds to a block which has an associated landing pad.
     //
 
-<<<<<<< HEAD
-    // The instruction pointer (ip) will point to the next instruction after
-    // whatever made execution leave this frame, so substract 1 for the range
-    // comparison below.
-    ptrdiff_t ip = nativeContext.getIP() - 1;
-
-=======
->>>>>>> bfbc384a
     // The table entries are all relative to the start address of the region.
     immutable ptrdiff_t region_start = nativeContext.getRegionStart();
 
@@ -486,40 +457,7 @@
     // landing pad (will be zero if there are none).
     size_t actionTableStartOffset;
 
-<<<<<<< HEAD
-version (SjLj_Exceptions)
-{
-    if (ip < 0) {
-        return nativeContext.continueUnwind();
-    }
-    else if (ip == 0) {
-        // If ip is not present in the table, call terminate.  This is for
-        // a destructor inside a cleanup, or a library routine the compiler
-        // was not expecting to throw.
-        fatalerror("terminate\n");
-    }
-    else if (ip > 0) {
-        size_t cs_lp, cs_action;
-        ubyte* callsite_walker = callsite_table;
-        do {
-            callsite_walker = get_uleb128(callsite_walker, cs_lp);
-            callsite_walker = get_uleb128(callsite_walker, cs_action);
-            debug(EH_personality_verbose)
-                printf("%x %x\n", cs_lp, cs_action);
-        }
-        while (--ip);
-
-        landingPadAddr = cs_lp + 1;
-        actionTableStartOffset = cs_action;
-    }
-}
-else // !SjLj_Exceptions
-{
-    ubyte* callsite_walker = callsite_table;
-    while (true)
-=======
     version (SjLj_Exceptions)
->>>>>>> bfbc384a
     {
         // The instruction pointer (ip) will point to the next instruction after
         // whatever made execution leave this frame, so substract 1 for the range
@@ -547,9 +485,6 @@
         landingPadAddr = cs_lp + 1;
         actionTableStartOffset = cs_action;
     }
-<<<<<<< HEAD
-} // !SjLj_Exceptions
-=======
     else // !SjLj_Exceptions
     {
         // The instruction pointer (ip) will point to the next instruction after
@@ -585,7 +520,6 @@
                 break;
         }
     } // !SjLj_Exceptions
->>>>>>> bfbc384a
 
     debug(EH_personality)
     {
