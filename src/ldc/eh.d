/**
 * This module contains functions and structures required for
 * exception handling.
 */
module ldc.eh;

private import core.stdc.stdio;
private import core.stdc.stdlib;
private import core.stdc.stdarg;

// debug = EH_personality;
// debug = EH_personality_verbose;

// current EH implementation works on x86
// if it has a working unwind runtime
version(X86)
{
    version(linux) version=GCC_UNWIND;
    version(darwin) version=GCC_UNWIND;
    version(solaris) version=GCC_UNWIND;
    version(FreeBSD) version=GCC_UNWIND;
    version(MinGW) version=GCC_UNWIND;
}
version(X86_64)
{
    version(linux) version=GCC_UNWIND;
    version(darwin) version=GCC_UNWIND;
    version(solaris) version=GCC_UNWIND;
    version(FreeBSD) version=GCC_UNWIND;
    version(MinGW) version=GCC_UNWIND;
}
version (ARM)
{
    // FIXME: Almost certainly wrong.
    version (linux) version = GCC_UNWIND;
<<<<<<< HEAD
    version (FreeBSD) version = GCC_UNWIND;
=======
    version (darwin) version = GCC_UNWIND_SJLJ; // iOS
    version (freebsd) version = GCC_UNWIND;
>>>>>>> a5f25c02
}
version (AArch64)
{
    version (linux) version = GCC_UNWIND;
}
version (PPC64)
{
    version (linux) version = GCC_UNWIND;
}
version (MIPS)
{
    version (linux) version = GCC_UNWIND;
}
version (MIPS64)
{
    version (linux) version = GCC_UNWIND;
}

//version = HP_LIBUNWIND;

// D runtime functions
extern(C)
{
    int _d_isbaseof(ClassInfo oc, ClassInfo c);
}

// libunwind headers
extern(C)
{
    // FIXME: Some of these do not actually exist on ARM.
    enum _Unwind_Reason_Code : int
    {
        NO_REASON = 0, // "OK" on ARM
        FOREIGN_EXCEPTION_CAUGHT = 1,
        FATAL_PHASE2_ERROR = 2,
        FATAL_PHASE1_ERROR = 3,
        NORMAL_STOP = 4,
        END_OF_STACK = 5,
        HANDLER_FOUND = 6,
        INSTALL_CONTEXT = 7,
        CONTINUE_UNWIND = 8,
        FAILURE = 9 // ARM only
    }

    enum _Unwind_Action : int
    {
        SEARCH_PHASE = 1,
        CLEANUP_PHASE = 2,
        HANDLER_FRAME = 4,
        FORCE_UNWIND = 8,
        END_OF_STACK = 16         // gcc extension to C++ ABI - do we need?
    }

    enum _DW_EH_Format : int
    {
        DW_EH_PE_absptr  = 0x00,  // The Value is a literal pointer whose size is determined by the architecture.
        DW_EH_PE_uleb128 = 0x01,  // Unsigned value is encoded using the Little Endian Base 128 (LEB128)
        DW_EH_PE_udata2  = 0x02,  // A 2 bytes unsigned value.
        DW_EH_PE_udata4  = 0x03,  // A 4 bytes unsigned value.
        DW_EH_PE_udata8  = 0x04,  // An 8 bytes unsigned value.
        DW_EH_PE_sleb128 = 0x09,  // Signed value is encoded using the Little Endian Base 128 (LEB128)
        DW_EH_PE_sdata2  = 0x0A,  // A 2 bytes signed value.
        DW_EH_PE_sdata4  = 0x0B,  // A 4 bytes signed value.
        DW_EH_PE_sdata8  = 0x0C,  // An 8 bytes signed value.

        DW_EH_PE_pcrel   = 0x10,  // Value is relative to the current program counter.
        DW_EH_PE_textrel = 0x20,  // Value is relative to the beginning of the .text section.
        DW_EH_PE_datarel = 0x30,  // Value is relative to the beginning of the .got or .eh_frame_hdr section.
        DW_EH_PE_funcrel = 0x40,  // Value is relative to the beginning of the function.
        DW_EH_PE_aligned = 0x50,  // Value is aligned to an address unit sized boundary.

        DW_EH_PE_indirect = 0x80,

        DW_EH_PE_omit    = 0xff   // Indicates that no value is present.
    }

    alias void* _Unwind_Context_Ptr;

    alias void function(_Unwind_Reason_Code, _Unwind_Exception*) _Unwind_Exception_Cleanup_Fn;

    struct _Unwind_Exception
    {
        ulong exception_class;
        _Unwind_Exception_Cleanup_Fn exception_cleanup;
        ptrdiff_t private_1;
        ptrdiff_t private_2;
        // darwin unwind.h adds this explict padding so size is 32-bytes.  Do
	// we need it?  Or do an align.  Something to think about
        // uint reserved[3];
    }

// interface to HP's libunwind from http://www.nongnu.org/libunwind/
version(HP_LIBUNWIND)
{
    void __libunwind_Unwind_Resume(_Unwind_Exception *);
    _Unwind_Reason_Code __libunwind_Unwind_RaiseException(_Unwind_Exception *);
    ptrdiff_t __libunwind_Unwind_GetLanguageSpecificData(_Unwind_Context_Ptr
            context);
    ptrdiff_t __libunwind_Unwind_GetIP(_Unwind_Context_Ptr context);
    ptrdiff_t __libunwind_Unwind_SetIP(_Unwind_Context_Ptr context,
            ptrdiff_t new_value);
    ptrdiff_t __libunwind_Unwind_SetGR(_Unwind_Context_Ptr context, int index,
            ptrdiff_t new_value);
    ptrdiff_t __libunwind_Unwind_GetRegionStart(_Unwind_Context_Ptr context);
    ptrdiff_t __libunwind_Unwind_GetTextRelBase(_Unwind_Context_Ptr context);
    ptrdiff_t __libunwind_Unwind_GetDataRelBase(_Unwind_Context_Ptr context);

    alias __libunwind_Unwind_Resume _Unwind_Resume;
    alias __libunwind_Unwind_RaiseException _Unwind_RaiseException;
    alias __libunwind_Unwind_GetLanguageSpecificData
        _Unwind_GetLanguageSpecificData;
    alias __libunwind_Unwind_GetIP _Unwind_GetIP;
    alias __libunwind_Unwind_SetIP _Unwind_SetIP;
    alias __libunwind_Unwind_SetGR _Unwind_SetGR;
    alias __libunwind_Unwind_GetRegionStart _Unwind_GetRegionStart;
    alias __libunwind_Unwind_GetTextRelBase _Unwind_GetTextRelBase;
    alias __libunwind_Unwind_GetDataRelBase _Unwind_GetDataRelBase;
}
else version(GCC_UNWIND_SJLJ)
{
    // Same as GCC_UNWIND api below except some functions for setjmp/longjmp
    // style exceptions have slightly different names.  There is no special
    // ARM handling like GCC_UNWIND BELOW though.
    //
    // references:
    // in GCC, for example gcc-4.8, see libgcc/unwind-sjlj.c
    // https://github.com/mirrors/gcc/blob/master/libgcc/unwind-sjlj.c
    //
    // the Apple version can be found at
    // https://www.opensource.apple.com/source/libunwind/libunwind-35.1/src/Unwind-sjlj.c
    //
    // Tested with Apple's version in iPhone SDK

    void _Unwind_SjLj_Resume(_Unwind_Exception*);
    _Unwind_Reason_Code _Unwind_SjLj_RaiseException(_Unwind_Exception*);

    alias _Unwind_SjLj_Resume _Unwind_Resume;
    alias _Unwind_SjLj_RaiseException _Unwind_RaiseException;

    ptrdiff_t _Unwind_GetLanguageSpecificData(_Unwind_Context_Ptr context);

    ptrdiff_t _Unwind_GetIP(_Unwind_Context_Ptr context);
    void _Unwind_SetIP(_Unwind_Context_Ptr context, ptrdiff_t new_value);
    void _Unwind_SetGR(_Unwind_Context_Ptr context, int index,
                       ptrdiff_t new_value);

    ptrdiff_t _Unwind_GetRegionStart(_Unwind_Context_Ptr context);
    ptrdiff_t _Unwind_GetTextRelBase(_Unwind_Context_Ptr context);
    ptrdiff_t _Unwind_GetDataRelBase(_Unwind_Context_Ptr context);
}
else version(GCC_UNWIND)
{
    ptrdiff_t _Unwind_GetLanguageSpecificData(_Unwind_Context_Ptr context);
    version (ARM)
    {
        // FIXME: _Unwind_Reason_Code _Unwind_RaiseException(_Unwind_Control_Block*);
        // FIXME: void _Unwind_Resume(_Unwind_Control_Block*);
        _Unwind_Reason_Code _Unwind_RaiseException(_Unwind_Exception*);
        void _Unwind_Resume(_Unwind_Exception*);

        // On ARM, these are macros resp. not visible (static inline). To avoid
        // an unmaintainable amount of dependencies on implementation details,
        // just use a C shim.
        ptrdiff_t _d_eh_GetIP(_Unwind_Context_Ptr context);
        alias _Unwind_GetIP = _d_eh_GetIP;

        void _d_eh_SetIP(_Unwind_Context_Ptr context, ptrdiff_t new_value);
        alias _Unwind_SetIP = _d_eh_SetIP;

        ptrdiff_t _d_eh_GetGR(_Unwind_Context_Ptr context, int index);
        alias _Unwind_GetGR = _d_eh_GetGR;

        void _d_eh_SetGR(_Unwind_Context_Ptr context, int index, ptrdiff_t new_value);
        alias _Unwind_SetGR = _d_eh_SetGR;
    }
    else
    {
        _Unwind_Reason_Code _Unwind_RaiseException(_Unwind_Exception*);
        void _Unwind_Resume(_Unwind_Exception*);
        ptrdiff_t _Unwind_GetIP(_Unwind_Context_Ptr context);
        void _Unwind_SetIP(_Unwind_Context_Ptr context, ptrdiff_t new_value);
        void _Unwind_SetGR(_Unwind_Context_Ptr context, int index,
                ptrdiff_t new_value);
    }
    ptrdiff_t _Unwind_GetRegionStart(_Unwind_Context_Ptr context);
    ptrdiff_t _Unwind_GetTextRelBase(_Unwind_Context_Ptr context);
    ptrdiff_t _Unwind_GetDataRelBase(_Unwind_Context_Ptr context);
}
else
{
    // runtime calls these directly
    void _Unwind_Resume(_Unwind_Exception*)
    {
        fprintf(stderr, "_Unwind_Resume is not implemented on this platform.\n");
    }
    _Unwind_Reason_Code _Unwind_RaiseException(_Unwind_Exception*)
    {
        fprintf(stderr, "_Unwind_RaiseException is not implemented on this platform.\n");
        return _Unwind_Reason_Code.FATAL_PHASE1_ERROR;
    }
}

}

// error and exit
extern(C) private void fatalerror(in char* format, ...)
{
    va_list args;
    va_start(args, format);
    printf("Fatal error in EH code: ");
    vprintf(format, args);
    printf("\n");
    abort();
}


// helpers for reading certain DWARF data
private ubyte* get_uleb128(ubyte* addr, ref size_t res)
{
    res = 0;
    size_t bitsize = 0;

    // read as long as high bit is set
    while(*addr & 0x80)
    {
        res |= (*addr & 0x7f) << bitsize;
        bitsize += 7;
        addr += 1;
        if (bitsize >= size_t.sizeof*8)
            fatalerror("tried to read uleb128 that exceeded size of size_t");
    }
    // read last
    if (bitsize != 0 && *addr >= 1L << size_t.sizeof*8 - bitsize)
        fatalerror("tried to read uleb128 that exceeded size of size_t");
    res |= (*addr) << bitsize;

    return addr + 1;
}

private ubyte* get_sleb128(ubyte* addr, ref ptrdiff_t res)
{
    res = 0;
    size_t bitsize = 0;

    // read as long as high bit is set
    while (*addr & 0x80)
    {
        res |= (*addr & 0x7f) << bitsize;
        bitsize += 7;
        addr += 1;
        if (bitsize >= size_t.sizeof*8)
            fatalerror("tried to read sleb128 that exceeded size of size_t");
    }
    // read last
    if (bitsize != 0 && *addr >= 1L << size_t.sizeof*8 - bitsize)
        fatalerror("tried to read sleb128 that exceeded size of size_t");
    res |= (*addr) << bitsize;

    // take care of sign
    if (bitsize < size_t.sizeof*8 && ((*addr) & 0x40))
        res |= cast(ptrdiff_t)(-1) ^ ((1 << (bitsize+7)) - 1);

    return addr + 1;
}

private size_t get_size_of_encoded_value(ubyte encoding)
{
    if (encoding == _DW_EH_Format.DW_EH_PE_omit)
        return 0;

    switch (encoding & 0x07)
    {
        case _DW_EH_Format.DW_EH_PE_absptr:
            return size_t.sizeof;
        case _DW_EH_Format.DW_EH_PE_udata2:
            return 2;
        case _DW_EH_Format.DW_EH_PE_udata4:
            return 4;
        case _DW_EH_Format.DW_EH_PE_udata8:
            return 8;
        default:
            fatalerror("Unsupported DWARF Exception Header value format: unknown encoding");
    }
    assert(0);
}

private ubyte* get_encoded_value(ubyte* addr, ref size_t res, ubyte encoding, _Unwind_Context_Ptr context)
{
    ubyte *old_addr = addr;

    if (encoding == _DW_EH_Format.DW_EH_PE_aligned)
        goto Lerr;

    switch (encoding & 0x0f)
    {
      case _DW_EH_Format.DW_EH_PE_absptr:
          res = cast(size_t)*cast(ubyte**)addr;
          addr += size_t.sizeof;
          break;

      case _DW_EH_Format.DW_EH_PE_uleb128:
          addr = get_uleb128(addr, res);
          break;

      case _DW_EH_Format.DW_EH_PE_sleb128:
          ptrdiff_t r;
          addr = get_sleb128(addr, r);
          r = cast(size_t)res;
          break;

      case _DW_EH_Format.DW_EH_PE_udata2:
          res = *cast(ushort*)addr;
          addr += 2;
          break;
      case _DW_EH_Format.DW_EH_PE_udata4:
          res = *cast(uint*)addr;
          addr += 4;
          break;
      case _DW_EH_Format.DW_EH_PE_udata8:
          res = cast(size_t)*cast(ulong*)addr;
          addr += 8;
          break;

      case _DW_EH_Format.DW_EH_PE_sdata2:
          res = *cast(short*)addr;
          addr += 2;
          break;
      case _DW_EH_Format.DW_EH_PE_sdata4:
          res = *cast(int*)addr;
          addr += 4;
          break;
      case _DW_EH_Format.DW_EH_PE_sdata8:
          res = cast(size_t)*cast(long*)addr;
          addr += 8;
          break;

      default:
          goto Lerr;
    }

    switch (encoding & 0x70)
    {
        case _DW_EH_Format.DW_EH_PE_absptr:
            break;
        case _DW_EH_Format.DW_EH_PE_pcrel:
            res += cast(size_t)old_addr;
            break;
        case _DW_EH_Format.DW_EH_PE_funcrel:
            res += cast(size_t)_Unwind_GetRegionStart(context);
            break;
        case _DW_EH_Format.DW_EH_PE_textrel:
            res += cast(size_t)_Unwind_GetTextRelBase(context);
            break;
        case _DW_EH_Format.DW_EH_PE_datarel:
            res += cast(size_t)_Unwind_GetDataRelBase(context);
            break;
        default:
            goto Lerr;
    }

    if (encoding & _DW_EH_Format.DW_EH_PE_indirect)
        res = cast(size_t)*cast(void**)res;

    return addr;

Lerr:
    fatalerror("Unsupported DWARF Exception Header value format");
    return addr;
}

ptrdiff_t get_base_of_encoded_value(ubyte encoding, _Unwind_Context_Ptr context)
{
    if (encoding == _DW_EH_Format.DW_EH_PE_omit)
        return 0;

    with (_DW_EH_Format) switch (encoding & 0x70) {
        case DW_EH_PE_absptr:
        case DW_EH_PE_pcrel:
        case DW_EH_PE_aligned:
            return 0;

        case DW_EH_PE_textrel:
            return _Unwind_GetTextRelBase (context);
        case DW_EH_PE_datarel:
            return _Unwind_GetDataRelBase (context);
        case DW_EH_PE_funcrel:
            return _Unwind_GetRegionStart (context);

        default:
            fatalerror("Unsupported encoding type to get base from.");
            assert(0);
    }
}

// exception struct used by the runtime.
// _d_throw allocates a new instance and passes the address of its
// _Unwind_Exception member to the unwind call. The personality
// routine is then able to get the whole struct by looking at the data
// surrounding the unwind info.
//
// Note that the compiler-generated landing pad code also relies on the
// exception object reference being stored at offset 0.
struct _d_exception
{
    Object exception_object;
    //version (ARM)
    version (none)
    {
        _Unwind_Control_Block unwind_info;
    }
    else
    {
        _Unwind_Exception unwind_info;
    }
}

// the 8-byte string identifying the type of exception
// the first 4 are for vendor, the second 4 for language
//TODO: This may be the wrong way around
__gshared char[8] _d_exception_class = "LLDCD2\0\0";


//
// unwind specific implementation of personality function
// and helpers
//
version(GCC_UNWIND)      version = GCC_UNWIND_PERSONALITY;
version(GCC_UNWIND_SJLJ) version = GCC_UNWIND_PERSONALITY;

version(GCC_UNWIND_PERSONALITY)
{

// the personality routine gets called by the unwind handler and is responsible for
// reading the EH tables and deciding what to do
extern(C) _Unwind_Reason_Code _d_eh_personality(int ver, _Unwind_Action actions, ulong exception_class, _Unwind_Exception* exception_info, _Unwind_Context_Ptr context)
{
    debug(EH_personality_verbose) printf("entering personality function. context: %p\n", context);
    // check ver: the C++ Itanium ABI only allows ver == 1
    if (ver != 1)
        return _Unwind_Reason_Code.FATAL_PHASE1_ERROR;

    // check exceptionClass
    //TODO: Treat foreign exceptions with more respect
    if ((cast(char*)&exception_class)[0..8] != _d_exception_class)
        return _Unwind_Reason_Code.FATAL_PHASE1_ERROR;

    // find call site table, action table and classinfo table
    // Note: callsite and action tables do not contain static-length
    // data and will be parsed as needed
    // Note: classinfo_table points past the end of the table
    ubyte* callsite_table;
    ubyte* action_table;
    ubyte* classinfo_table;
    ubyte classinfo_table_encoding;
    _d_getLanguageSpecificTables(context, callsite_table, action_table, classinfo_table, classinfo_table_encoding);
    if (callsite_table is null)
        return _Unwind_Reason_Code.CONTINUE_UNWIND;

    /*
      find landing pad and action table index belonging to ip by walking
      the callsite_table
    */
    ubyte* callsite_walker = callsite_table;

    // get the instruction pointer
    // will be used to find the right entry in the callsite_table
    // -1 because it will point past the last instruction
    ptrdiff_t ip = _Unwind_GetIP(context) - 1;

    // Get landing pad for ip and action
    ptrdiff_t landing_pad;
    size_t action_offset;

version (GCC_UNWIND_SJLJ)
{
    if (ip < 0) {
        return _Unwind_Reason_Code.CONTINUE_UNWIND;
    }
    else if (ip == 0) {
        // If ip is not present in the table, call terminate.  This is for
        // a destructor inside a cleanup, or a library routine the compiler
        // was not expecting to throw.
        fatalerror("terminate\n");
    }
    else if (ip > 0) {
        size_t cs_lp, cs_action;
        do {
            callsite_walker = get_uleb128(callsite_walker, cs_lp);
            callsite_walker = get_uleb128(callsite_walker, cs_action);
            debug(EH_personality_verbose)
                printf("%x %x\n", cs_lp, cs_action);
        }
        while (--ip);

        landing_pad = cs_lp + 1;
        action_offset = cs_action;
    }
}
else // !SJLJ
{
    // address block_start is relative to
    ptrdiff_t region_start = _Unwind_GetRegionStart(context);

    // table entries
    uint block_start_offset, block_size;

    while (true)
    {
        // if we've gone through the list and found nothing...
        if (callsite_walker >= action_table)
            return _Unwind_Reason_Code.CONTINUE_UNWIND;

        block_start_offset = *cast(uint*)callsite_walker;
        block_size = *(cast(uint*)callsite_walker + 1);
        landing_pad = *(cast(uint*)callsite_walker + 2);
        if (landing_pad)
            landing_pad += region_start;
        callsite_walker = get_uleb128(callsite_walker + 3*uint.sizeof, action_offset);

        debug(EH_personality_verbose) printf("ip=%llx %d %d %llx\n", ip, block_start_offset, block_size, landing_pad);

        // since the list is sorted, as soon as we're past the ip
        // there's no handler to be found
        if (ip < region_start + block_start_offset)
            return _Unwind_Reason_Code.CONTINUE_UNWIND;

        // if we've found our block, exit
        if (ip < region_start + block_start_offset + block_size)
            break;
    }
} // !SJLJ

    debug(EH_personality) printf("Found correct landing pad and actionOffset %d\n", action_offset);

    // now we need the exception's classinfo to find a handler
    // the exception_info is actually a member of a larger _d_exception struct
    // the runtime allocated. get that now
    _d_exception* exception_struct = cast(_d_exception*)(cast(ubyte*)exception_info - _d_exception.unwind_info.offsetof);

    // if there's no action offset and no landing pad, continue unwinding
    if (!action_offset && !landing_pad)
        return _Unwind_Reason_Code.CONTINUE_UNWIND;

    // if there's no action offset but a landing pad, this is a cleanup handler
    else if(!action_offset && landing_pad)
        return _d_eh_install_finally_context(actions, landing_pad, exception_struct, context);

    /*
     walk action table chain, comparing classinfos using _d_isbaseof
    */
    ubyte* action_walker = action_table + action_offset - 1;

    size_t ci_size = get_size_of_encoded_value(classinfo_table_encoding);

    ptrdiff_t ti_offset, next_action_offset;
    while (true)
    {
        action_walker = get_sleb128(action_walker, ti_offset);
        // it is intentional that we not modify action_walker here
        // next_action_offset is from current action_walker position
        get_sleb128(action_walker, next_action_offset);

        // negative are 'filters' which we don't use
        if (!(ti_offset >= 0))
            fatalerror("Filter actions are unsupported");

        // zero means cleanup, which we require to be the last action
        if (ti_offset == 0)
        {
            if (!(next_action_offset == 0))
                fatalerror("Cleanup action must be last in chain");
            return _d_eh_install_finally_context(actions, landing_pad, exception_struct, context);
        }

        // get classinfo for action and check if the one in the
        // exception structure is a base
        size_t catch_ci_ptr;
        get_encoded_value(classinfo_table - ti_offset * ci_size, catch_ci_ptr, classinfo_table_encoding, context);
        ClassInfo catch_ci = cast(ClassInfo)cast(void*)catch_ci_ptr;
        debug(EH_personality) printf("Comparing catch %s to exception %s\n", catch_ci.name.ptr, exception_struct.exception_object.classinfo.name.ptr);
        if (_d_isbaseof(exception_struct.exception_object.classinfo, catch_ci))
            return _d_eh_install_catch_context(actions, ti_offset, landing_pad, exception_struct, context);

        // we've walked through all actions and found nothing...
        if (next_action_offset == 0)
            return _Unwind_Reason_Code.CONTINUE_UNWIND;
        else
            action_walker += next_action_offset;
    }
}

// These are the register numbers for SetGR that
// llvm's eh.exception and eh.selector intrinsics
// will pick up.
// Hints for these can be found by looking at the
// EH_RETURN_DATA_REGNO macro in GCC, careful testing
// is required though.
//
// If you have a native gcc you can try the following:
// #include <stdio.h>
//
// int main(int argc, char *argv[])
// {
//     printf("EH_RETURN_DATA_REGNO(0) = %d\n", __builtin_eh_return_data_regno(0));
//     printf("EH_RETURN_DATA_REGNO(1) = %d\n", __builtin_eh_return_data_regno(1));
//     return 0;
// }
version (X86_64)
{
    private enum eh_exception_regno = 0;
    private enum eh_selector_regno = 1;
}
else version (PPC64)
{
    private enum eh_exception_regno = 3;
    private enum eh_selector_regno = 4;
}
else version (PPC)
{
    private enum eh_exception_regno = 3;
    private enum eh_selector_regno = 4;
}
<<<<<<< HEAD
else version (MIPS64)
{
    private enum eh_exception_regno = 4;
    private enum eh_selector_regno = 5;
=======
version (ARM)
{
    // known to work with iOS sjlj - TODO: how about other ARM unwinders?
    private enum eh_exception_regno = 0;
    private enum eh_selector_regno = 1;
>>>>>>> a5f25c02
}
else version (AArch64)
{
    private enum eh_exception_regno = 0;
    private enum eh_selector_regno = 1;
}
else
{
    private enum eh_exception_regno = 0;
    private enum eh_selector_regno = 2;
}

private _Unwind_Reason_Code _d_eh_install_catch_context(_Unwind_Action actions, ptrdiff_t switchval, ptrdiff_t landing_pad, _d_exception* exception_struct, _Unwind_Context_Ptr context)
{
    debug(EH_personality) printf("Found catch clause!\n");

    if (actions & _Unwind_Action.SEARCH_PHASE)
        return _Unwind_Reason_Code.HANDLER_FOUND;

    else if (actions & _Unwind_Action.CLEANUP_PHASE)
    {
        debug(EH_personality) printf("Setting switch value to: %d!\n", switchval);
        _Unwind_SetGR(context, eh_exception_regno, cast(ptrdiff_t)exception_struct);
        _Unwind_SetGR(context, eh_selector_regno, cast(ptrdiff_t)switchval);
        _Unwind_SetIP(context, landing_pad);
        return _Unwind_Reason_Code.INSTALL_CONTEXT;
    }

    fatalerror("reached unreachable");
    return _Unwind_Reason_Code.FATAL_PHASE2_ERROR;
}

private _Unwind_Reason_Code _d_eh_install_finally_context(_Unwind_Action actions, ptrdiff_t landing_pad, _d_exception* exception_struct, _Unwind_Context_Ptr context)
{
    // if we're merely in search phase, continue
    if (actions & _Unwind_Action.SEARCH_PHASE)
        return _Unwind_Reason_Code.CONTINUE_UNWIND;

    debug(EH_personality) printf("Calling cleanup routine...\n");

    _Unwind_SetGR(context, eh_exception_regno, cast(ptrdiff_t)exception_struct);
    _Unwind_SetGR(context, eh_selector_regno, 0);
    _Unwind_SetIP(context, landing_pad);
    return _Unwind_Reason_Code.INSTALL_CONTEXT;
}

private void _d_getLanguageSpecificTables(_Unwind_Context_Ptr context, ref ubyte* callsite, ref ubyte* action, ref ubyte* ci, ref ubyte ciEncoding)
{
    ubyte* data = cast(ubyte*)_Unwind_GetLanguageSpecificData(context);
    if (data is null)
    {
        //printf("language specific data was null\n");
        callsite = null;
        action = null;
        ci = null;
        return;
    }

    //TODO: Do proper DWARF reading here
    if (*data++ != _DW_EH_Format.DW_EH_PE_omit)
        fatalerror("DWARF header has unexpected format 1");

    ciEncoding = *data++;
    if (ciEncoding == _DW_EH_Format.DW_EH_PE_omit) {
        // TODO: verify this is ok with other personalities besides sjlj
        // used for simple cleanup actions (finally, dtors) that don't care
        // about exception type
        ci = null;
    }
    else {
        size_t cioffset;
        data = get_uleb128(data, cioffset);
        ci = data + cioffset;
    }

    if (*data++ != _DW_EH_Format.DW_EH_PE_udata4)
        fatalerror("DWARF header has unexpected format 2");
    size_t callsitelength;
    data = get_uleb128(data, callsitelength);
    action = data + callsitelength;

    callsite = data;
}

} // end of GCC_UNWIND_PERSONALITY


extern(C) void _d_throw_exception(Object e)
{
    if (e !is null)
    {
        _d_exception* exc_struct = new _d_exception;
        exc_struct.unwind_info.exception_class = *cast(ulong*)_d_exception_class.ptr;
        exc_struct.exception_object = e;
        debug(EH_personality) printf("throw exception %p\n", e);
        _Unwind_Reason_Code ret = _Unwind_RaiseException(&exc_struct.unwind_info);
<<<<<<< HEAD
        fprintf(stderr, "_Unwind_RaiseException failed with reason code: %d\n");
=======
        console("_Unwind_RaiseException failed with reason code: ")(ret)("\n");
        if (ret == _Unwind_Reason_Code.END_OF_STACK) {
            console("Uncaught exception - terminating\n");
        }
        else if (ret == _Unwind_Reason_Code.FATAL_PHASE1_ERROR) {
            console("Possible corrupt stack during phase1 - terminating\n");
        }
>>>>>>> a5f25c02
    }
    abort();
}

extern(C) void _d_eh_resume_unwind(_d_exception* exception_struct)
{
    _Unwind_Resume(&exception_struct.unwind_info);
}

extern(C) void _d_eh_handle_collision(_d_exception* exception_struct, _d_exception* inflight_exception_struct)
{
    Throwable h = cast(Throwable)exception_struct.exception_object;
    Throwable inflight = cast(Throwable)inflight_exception_struct.exception_object;

    auto e = cast(Error)h;
    if (e !is null && (cast(Error)inflight) is null)
    {
        debug(EH_personality) printf("new error %p bypassing inflight %p\n", h, inflight);
        e.bypassedException = inflight;
    }
    else if (inflight != h)
    {
        debug(EH_personality) printf("replacing thrown %p with inflight %p\n", h, inflight);
        auto n = inflight;
        while (n.next)
            n = n.next;
        n.next = h;
        exception_struct = inflight_exception_struct;
    }

    _d_eh_resume_unwind(exception_struct);
}<|MERGE_RESOLUTION|>--- conflicted
+++ resolved
@@ -33,12 +33,8 @@
 {
     // FIXME: Almost certainly wrong.
     version (linux) version = GCC_UNWIND;
-<<<<<<< HEAD
+    version (darwin) version = GCC_UNWIND_SJLJ; // iOS
     version (FreeBSD) version = GCC_UNWIND;
-=======
-    version (darwin) version = GCC_UNWIND_SJLJ; // iOS
-    version (freebsd) version = GCC_UNWIND;
->>>>>>> a5f25c02
 }
 version (AArch64)
 {
@@ -661,18 +657,16 @@
     private enum eh_exception_regno = 3;
     private enum eh_selector_regno = 4;
 }
-<<<<<<< HEAD
 else version (MIPS64)
 {
     private enum eh_exception_regno = 4;
     private enum eh_selector_regno = 5;
-=======
-version (ARM)
+}
+else version (ARM)
 {
     // known to work with iOS sjlj - TODO: how about other ARM unwinders?
     private enum eh_exception_regno = 0;
     private enum eh_selector_regno = 1;
->>>>>>> a5f25c02
 }
 else version (AArch64)
 {
@@ -769,17 +763,13 @@
         exc_struct.exception_object = e;
         debug(EH_personality) printf("throw exception %p\n", e);
         _Unwind_Reason_Code ret = _Unwind_RaiseException(&exc_struct.unwind_info);
-<<<<<<< HEAD
-        fprintf(stderr, "_Unwind_RaiseException failed with reason code: %d\n");
-=======
-        console("_Unwind_RaiseException failed with reason code: ")(ret)("\n");
+        fprintf(stderr, "_Unwind_RaiseException failed with reason code: %d\n", ret);
         if (ret == _Unwind_Reason_Code.END_OF_STACK) {
-            console("Uncaught exception - terminating\n");
+            fprintf(stderr, "Uncaught exception - terminating\n");
         }
         else if (ret == _Unwind_Reason_Code.FATAL_PHASE1_ERROR) {
-            console("Possible corrupt stack during phase1 - terminating\n");
+            fprintf(stderr, "Possible corrupt stack during phase1 - terminating\n");
         }
->>>>>>> a5f25c02
     }
     abort();
 }
