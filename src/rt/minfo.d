/**
 * Written in the D programming language.
 * Module initialization routines.
 *
 * Copyright: Copyright Digital Mars 2000 - 2012.
 * License: Distributed under the
 *      $(LINK2 http://www.boost.org/LICENSE_1_0.txt, Boost Software License 1.0).
 *    (See accompanying file LICENSE)
 * Authors:   Walter Bright, Sean Kelly
 * Source: $(DRUNTIMESRC src/rt/_minfo.d)
 */

module rt.minfo;

import core.stdc.stdlib;  // alloca
import core.stdc.string;  // memcpy
import rt.sections;

version (LDC)
{
    version = useModuleRef;
}
else version (OSX)
{
}
// all other Posix variants (FreeBSD, Solaris, Linux)
else version (Posix)
{
    version = useModuleRef;
}
else
{
}

enum
{
    MIctorstart  = 1,   // we've started constructing it
    MIctordone   = 2,   // finished construction
    MIstandalone = 4,   // module ctor does not depend on other module
                        // ctors being done first
    MItlsctor    = 8,
    MItlsdtor    = 0x10,
    MIctor       = 0x20,
    MIdtor       = 0x40,
    MIxgetMembers = 0x80,
    MIictor      = 0x100,
    MIunitTest   = 0x200,
    MIimportedModules = 0x400,
    MIlocalClasses = 0x800,
    MInew        = 0x80000000        // it's the "new" layout
}

struct ModuleGroup
{
    this(ModuleInfo*[] modules)
    {
        _modules = modules;
    }

    @property inout(ModuleInfo*)[] modules() inout
    {
        return _modules;
    }

    void sortCtors()
    {
        // don't bother to initialize, as they are getting overwritten anyhow
        immutable n = _modules.length;
        _ctors = (cast(ModuleInfo**).malloc(n * size_t.sizeof))[0 .. n];
        _tlsctors = (cast(ModuleInfo**).malloc(n * size_t.sizeof))[0 .. n];
        .sortCtors(this);
    }

    void runCtors()
    {
        // run independent ctors
        runModuleFuncs!(m => m.ictor)(_modules);
        // sorted module ctors
        runModuleFuncs!(m => m.ctor)(_ctors);
        // flag all modules as initialized
        foreach (m; _modules)
            m.flags = m.flags | MIctordone;
    }

    void runTlsCtors()
    {
        runModuleFuncs!(m => m.tlsctor)(_tlsctors);
    }

    void runTlsDtors()
    {
        runModuleFuncsRev!(m => m.tlsdtor)(_tlsctors);
    }

    void runDtors()
    {
        runModuleFuncsRev!(m => m.dtor)(_ctors);
        // clean all initialized flags
        foreach (m; _modules)
            m.flags = m.flags & ~MIctordone;
    }

    void free()
    {
        .free(_ctors.ptr);
        _ctors = null;
        .free(_tlsctors.ptr);
        _tlsctors = null;
        // _modules = null; // let the owner free it
    }

private:
    ModuleInfo*[]  _modules;
    ModuleInfo*[]    _ctors;
    ModuleInfo*[] _tlsctors;
}

__gshared ModuleGroup _moduleGroup;

/********************************************
 * Iterate over all module infos.
 */

int moduleinfos_apply(scope int delegate(ref ModuleInfo*) dg)
{
    foreach (ref sg; SectionGroup)
    {
        foreach (m; sg.modules)
        {
            // TODO: Should null ModuleInfo be allowed?
            if (m !is null)
            {
                if (auto res = dg(m))
                    return res;
            }
        }
    }
    return 0;
}

/********************************************
 * Module constructor and destructor routines.
 */

extern (C) void rt_moduleCtor()
{
    foreach (ref sg; SectionGroup)
    {
        sg.moduleGroup.sortCtors();
        sg.moduleGroup.runCtors();
    }
}

extern (C) void rt_moduleTlsCtor()
{
<<<<<<< HEAD
    _moduleGroup.runTlsCtors();
}

extern (C) void rt_moduleTlsDtor()
{
    _moduleGroup.runTlsDtors();
}

extern (C) void rt_moduleDtor()
{
    _moduleGroup.runDtors();
    version (Win32) {} else
        .free(_moduleGroup._modules.ptr);
    _moduleGroup.free();
}

/********************************************
 * Access compiler generated list of modules.
 */

version (useModuleRef)
{
    // This linked list is created by a compiler generated function inserted
    // into the .ctor list by the compiler.
    struct ModuleReference
    {
        ModuleReference* next;
        ModuleInfo*      mod;
    }

    extern (C) __gshared ModuleReference* _Dmodule_ref;   // start of linked list
}
else version (Win32)
{
    // Windows: this gets initialized by minit.asm
    // Posix: this gets initialized in _moduleCtor()
    extern(C) __gshared ModuleInfo*[] _moduleinfo_array;
    extern(C) void _minit();
}
else version (Win64)
{
    extern (C)
=======
    foreach (ref sg; SectionGroup)
>>>>>>> 5165b6a4
    {
        sg.moduleGroup.runTlsCtors();
    }
}
<<<<<<< HEAD
else version (OSX)
{
    extern (C) __gshared ModuleInfo*[] _moduleinfo_array;
}
else
{
    static assert(0);
=======

extern (C) void rt_moduleTlsDtor()
{
    foreach_reverse (ref sg; SectionGroup)
    {
        sg.moduleGroup.runTlsDtors();
    }
>>>>>>> 5165b6a4
}

extern (C) void rt_moduleDtor()
{
<<<<<<< HEAD
    typeof(return) result = void;

    version (useModuleRef)
    {
        size_t len;
        ModuleReference *mr;

        for (mr = _Dmodule_ref; mr; mr = mr.next)
            len++;
        result = (cast(ModuleInfo**).malloc(len * size_t.sizeof))[0 .. len];
        len = 0;
        for (mr = _Dmodule_ref; mr; mr = mr.next)
        {   result[len] = mr.mod;
            len++;
        }
    }
    else version (OSX)
    {
        // _moduleinfo_array is set by src.rt.memory_osx.onAddImage()
        // but we need to throw out any null pointers
        auto p = _moduleinfo_array.ptr;
        auto pend = _moduleinfo_array.ptr + _moduleinfo_array.length;

        // count non-null pointers
        size_t cnt;
        for (; p < pend; ++p)
            if (*p !is null) ++cnt;

        result = (cast(ModuleInfo**).malloc(cnt * size_t.sizeof))[0 .. cnt];

        p = _moduleinfo_array.ptr;
        cnt = 0;
        for (; p < pend; ++p)
            if (*p !is null) result[cnt++] = *p;
    }
    else version (Win32)
=======
    foreach_reverse (ref sg; SectionGroup)
>>>>>>> 5165b6a4
    {
        sg.moduleGroup.runDtors();
        sg.moduleGroup.free();
    }
}

/********************************************
 */

void runModuleFuncs(alias getfp)(ModuleInfo*[] modules)
{
    foreach (m; modules)
    {
        if (auto fp = getfp(m))
            (*fp)();
    }
}

void runModuleFuncsRev(alias getfp)(ModuleInfo*[] modules)
{
    foreach_reverse (m; modules)
    {
        if (auto fp = getfp(m))
            (*fp)();
    }
}

/********************************************
 * Check for cycles on module constructors, and establish an order for module
 * constructors.
 */

void sortCtors(ref ModuleGroup mgroup)
in
{
    assert(mgroup._modules.length == mgroup._ctors.length);
    assert(mgroup._modules.length == mgroup._tlsctors.length);
}
body
{
    enum AllocaLimit = 100 * 1024; // 100KB

    immutable len = mgroup._modules.length;
    immutable size = len * StackRec.sizeof;

    if (!len)
    {
        return;
    }
    else if (size <= AllocaLimit)
    {
        auto p = cast(ubyte*).alloca(size);
        p[0 .. size] = 0;
        sortCtorsImpl(mgroup, (cast(StackRec*)p)[0 .. len]);
    }
    else
    {
        auto p = cast(ubyte*).malloc(size);
        p[0 .. size] = 0;
        sortCtorsImpl(mgroup, (cast(StackRec*)p)[0 .. len]);
        .free(p);
    }
}

private:

struct StackRec
{
    @property ModuleInfo* mod()
    {
        return _mods[_idx];
    }

    ModuleInfo*[] _mods;
    size_t         _idx;
}

void onCycleError(StackRec[] stack)
{
    string msg = "Aborting: Cycle detected between modules with ctors/dtors:\n";
    foreach (e; stack)
    {
        msg ~= e.mod.name;
        msg ~= " -> ";
    }
    msg ~= stack[0].mod.name;
    throw new Exception(msg);
}

private void sortCtorsImpl(ref ModuleGroup mgroup, StackRec[] stack)
{
    size_t stackidx;
    bool tlsPass;

 Lagain:

    const mask = tlsPass ? (MItlsctor | MItlsdtor) : (MIctor | MIdtor);
    auto ctors = tlsPass ? mgroup._tlsctors : mgroup._ctors;
    size_t cidx;

    ModuleInfo*[] mods = mgroup._modules;
    size_t idx;
    while (true)
    {
        while (idx < mods.length)
        {
            auto m = mods[idx];
            auto fl = m.flags;
            if (fl & MIctorstart)
            {
                // trace back to cycle start
                fl &= ~MIctorstart;
                size_t start = stackidx;
                while (start--)
                {
                    auto sm = stack[start].mod;
                    if (sm == m)
                        break;
                    fl |= sm.flags & MIctorstart;
                }
                assert(stack[start].mod == m);
                if (fl & MIctorstart)
                {
                    /* This is an illegal cycle, no partial order can be established
                     * because the import chain have contradicting ctor/dtor
                     * constraints.
                     */
                    onCycleError(stack[start .. stackidx]);
                }
                else
                {
                    /* This is also a cycle, but the import chain does not constrain
                     * the order of initialization, either because the imported
                     * modules have no ctors or the ctors are standalone.
                     */
                    ++idx;
                }
            }
            else if (fl & MIctordone)
            {   // already visited => skip
                ++idx;
            }
            else
            {
                if (fl & mask)
                {
                    if (fl & MIstandalone || !m.importedModules.length)
                    {   // trivial ctor => sort in
                        ctors[cidx++] = m;
                        m.flags = fl | MIctordone;
                    }
                    else
                    {   // non-trivial ctor => defer
                        m.flags = fl | MIctorstart;
                    }
                }
                else    // no ctor => mark as visited
                    m.flags = fl | MIctordone;

                if (m.importedModules.length)
                {
                    /* Internal runtime error, dependency on an uninitialized
                     * module outside of the current module group.
                     */
                    (stackidx < mgroup._modules.length) || assert(0);

                    // recurse
                    stack[stackidx++] = StackRec(mods, idx);
                    idx  = 0;
                    mods = m.importedModules;
                }
            }
        }

        if (stackidx)
        {   // pop old value from stack
            --stackidx;
            mods    = stack[stackidx]._mods;
            idx     = stack[stackidx]._idx;
            auto m  = mods[idx++];
            auto fl = m.flags;
            if (fl & mask && !(fl & MIctordone))
                ctors[cidx++] = m;
            m.flags = (fl & ~MIctorstart) | MIctordone;
        }
        else // done
            break;
    }
    // store final number
    tlsPass ? mgroup._tlsctors : mgroup._ctors = ctors[0 .. cidx];

    // clean flags
    foreach(m; mgroup._modules)
        m.flags = m.flags & ~(MIctorstart | MIctordone);

    // rerun for TLS constructors
    if (!tlsPass)
    {
        tlsPass = true;
        goto Lagain;
    }
}

unittest
{
    static void assertThrown(T : Throwable, E)(lazy E expr)
    {
        try
            expr;
        catch (T)
            return;
        assert(0);
    }

    static void stub()
    {
    }

    static ModuleInfo mockMI(uint flags, ModuleInfo*[] imports...)
    {
        ModuleInfo mi;
        mi.n.flags |= flags | MInew;
        size_t fcnt;
        auto p = cast(ubyte*)&mi + ModuleInfo.New.sizeof;
        foreach (fl; [MItlsctor, MItlsdtor, MIctor, MIdtor, MIictor])
        {
            if (flags & fl)
            {
                *cast(void function()*)p = &stub;
                p += (&stub).sizeof;
            }
        }
        if (imports.length)
        {
            mi.n.flags |= MIimportedModules;
            *cast(size_t*)p = imports.length;
            p += size_t.sizeof;
            immutable nb = imports.length * (ModuleInfo*).sizeof;
            .memcpy(p, imports.ptr, nb);
            p += nb;
        }
        assert(p - cast(ubyte*)&mi <= ModuleInfo.sizeof);
        return mi;
    }

    ModuleInfo m0, m1, m2;

    void checkExp(ModuleInfo*[] dtors=null, ModuleInfo*[] tlsdtors=null)
    {
        auto mgroup = ModuleGroup([&m0, &m1, &m2]);
        mgroup.sortCtors();
        foreach (m; mgroup._modules)
            assert(!(m.flags & (MIctorstart | MIctordone)));
        assert(mgroup._ctors    == dtors);
        assert(mgroup._tlsctors == tlsdtors);
    }

    // no ctors
    m0 = mockMI(0);
    m1 = mockMI(0);
    m2 = mockMI(0);
    checkExp();

    // independent ctors
    m0 = mockMI(MIictor);
    m1 = mockMI(0);
    m2 = mockMI(MIictor);
    checkExp();

    // standalone ctor
    m0 = mockMI(MIstandalone | MIctor);
    m1 = mockMI(0);
    m2 = mockMI(0);
    checkExp([&m0]);

    // imported standalone => no dependency
    m0 = mockMI(MIstandalone | MIctor);
    m1 = mockMI(MIstandalone | MIctor, &m0);
    m2 = mockMI(0);
    checkExp([&m0, &m1]);

    m0 = mockMI(MIstandalone | MIctor, &m1);
    m1 = mockMI(MIstandalone | MIctor);
    m2 = mockMI(0);
    checkExp([&m0, &m1]);

    // standalone may have cycle
    m0 = mockMI(MIstandalone | MIctor, &m1);
    m1 = mockMI(MIstandalone | MIctor, &m0);
    m2 = mockMI(0);
    checkExp([&m0, &m1]);

    // imported ctor => ordered ctors
    m0 = mockMI(MIctor);
    m1 = mockMI(MIctor, &m0);
    m2 = mockMI(0);
    checkExp([&m0, &m1], []);

    m0 = mockMI(MIctor, &m1);
    m1 = mockMI(MIctor);
    m2 = mockMI(0);
    checkExp([&m1, &m0], []);

    // detects ctors cycles
    m0 = mockMI(MIctor, &m1);
    m1 = mockMI(MIctor, &m0);
    m2 = mockMI(0);
    assertThrown!Throwable(checkExp());

    // imported ctor/tlsctor => ordered ctors/tlsctors
    m0 = mockMI(MIctor, &m1, &m2);
    m1 = mockMI(MIctor);
    m2 = mockMI(MItlsctor);
    checkExp([&m1, &m0], [&m2]);

    m0 = mockMI(MIctor | MItlsctor, &m1, &m2);
    m1 = mockMI(MIctor);
    m2 = mockMI(MItlsctor);
    checkExp([&m1, &m0], [&m2, &m0]);

    // no cycle between ctors/tlsctors
    m0 = mockMI(MIctor, &m1, &m2);
    m1 = mockMI(MIctor);
    m2 = mockMI(MItlsctor, &m0);
    checkExp([&m1, &m0], [&m2]);

    // detects tlsctors cycle
    m0 = mockMI(MItlsctor, &m2);
    m1 = mockMI(MIctor);
    m2 = mockMI(MItlsctor, &m0);
    assertThrown!Throwable(checkExp());

    // closed ctors cycle
    m0 = mockMI(MIctor, &m1);
    m1 = mockMI(MIstandalone | MIctor, &m2);
    m2 = mockMI(MIstandalone | MIctor, &m0);
    checkExp([&m1, &m2, &m0], []);
}

version (Win64)
{
    // Dummy so Win32 code can still call it
    extern(C) void _minit() { }
}<|MERGE_RESOLUTION|>--- conflicted
+++ resolved
@@ -15,22 +15,6 @@
 import core.stdc.stdlib;  // alloca
 import core.stdc.string;  // memcpy
 import rt.sections;
-
-version (LDC)
-{
-    version = useModuleRef;
-}
-else version (OSX)
-{
-}
-// all other Posix variants (FreeBSD, Solaris, Linux)
-else version (Posix)
-{
-    version = useModuleRef;
-}
-else
-{
-}
 
 enum
 {
@@ -153,117 +137,23 @@
 
 extern (C) void rt_moduleTlsCtor()
 {
-<<<<<<< HEAD
-    _moduleGroup.runTlsCtors();
+    foreach (ref sg; SectionGroup)
+    {
+        sg.moduleGroup.runTlsCtors();
+    }
 }
 
 extern (C) void rt_moduleTlsDtor()
 {
-    _moduleGroup.runTlsDtors();
+    foreach_reverse (ref sg; SectionGroup)
+    {
+        sg.moduleGroup.runTlsDtors();
+    }
 }
 
 extern (C) void rt_moduleDtor()
 {
-    _moduleGroup.runDtors();
-    version (Win32) {} else
-        .free(_moduleGroup._modules.ptr);
-    _moduleGroup.free();
-}
-
-/********************************************
- * Access compiler generated list of modules.
- */
-
-version (useModuleRef)
-{
-    // This linked list is created by a compiler generated function inserted
-    // into the .ctor list by the compiler.
-    struct ModuleReference
-    {
-        ModuleReference* next;
-        ModuleInfo*      mod;
-    }
-
-    extern (C) __gshared ModuleReference* _Dmodule_ref;   // start of linked list
-}
-else version (Win32)
-{
-    // Windows: this gets initialized by minit.asm
-    // Posix: this gets initialized in _moduleCtor()
-    extern(C) __gshared ModuleInfo*[] _moduleinfo_array;
-    extern(C) void _minit();
-}
-else version (Win64)
-{
-    extern (C)
-=======
-    foreach (ref sg; SectionGroup)
->>>>>>> 5165b6a4
-    {
-        sg.moduleGroup.runTlsCtors();
-    }
-}
-<<<<<<< HEAD
-else version (OSX)
-{
-    extern (C) __gshared ModuleInfo*[] _moduleinfo_array;
-}
-else
-{
-    static assert(0);
-=======
-
-extern (C) void rt_moduleTlsDtor()
-{
     foreach_reverse (ref sg; SectionGroup)
-    {
-        sg.moduleGroup.runTlsDtors();
-    }
->>>>>>> 5165b6a4
-}
-
-extern (C) void rt_moduleDtor()
-{
-<<<<<<< HEAD
-    typeof(return) result = void;
-
-    version (useModuleRef)
-    {
-        size_t len;
-        ModuleReference *mr;
-
-        for (mr = _Dmodule_ref; mr; mr = mr.next)
-            len++;
-        result = (cast(ModuleInfo**).malloc(len * size_t.sizeof))[0 .. len];
-        len = 0;
-        for (mr = _Dmodule_ref; mr; mr = mr.next)
-        {   result[len] = mr.mod;
-            len++;
-        }
-    }
-    else version (OSX)
-    {
-        // _moduleinfo_array is set by src.rt.memory_osx.onAddImage()
-        // but we need to throw out any null pointers
-        auto p = _moduleinfo_array.ptr;
-        auto pend = _moduleinfo_array.ptr + _moduleinfo_array.length;
-
-        // count non-null pointers
-        size_t cnt;
-        for (; p < pend; ++p)
-            if (*p !is null) ++cnt;
-
-        result = (cast(ModuleInfo**).malloc(cnt * size_t.sizeof))[0 .. cnt];
-
-        p = _moduleinfo_array.ptr;
-        cnt = 0;
-        for (; p < pend; ++p)
-            if (*p !is null) result[cnt++] = *p;
-    }
-    else version (Win32)
-=======
-    foreach_reverse (ref sg; SectionGroup)
->>>>>>> 5165b6a4
     {
         sg.moduleGroup.runDtors();
         sg.moduleGroup.free();
