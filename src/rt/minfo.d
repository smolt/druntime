/**
 * Written in the D programming language.
 * Module initialization routines.
 *
 * Copyright: Copyright Digital Mars 2000 - 2012.
 * License: Distributed under the
 *      $(LINK2 http://www.boost.org/LICENSE_1_0.txt, Boost Software License 1.0).
 *    (See accompanying file LICENSE_1_0.txt)
 * Authors:   Walter Bright, Sean Kelly
 * Source: $(DRUNTIMESRC src/rt/_minfo.d)
 */

module rt.minfo;

import core.stdc.stdio;   // printf
import core.stdc.stdlib;  // alloca
import core.stdc.string;  // memcpy
import rt.util.console;   // console

version (LDC)
{
    version = useModuleRef;
}
else version (OSX)
{
}
// all other Posix variants (FreeBSD, Solaris, Linux)
else version (Posix)
{
    version = useModuleRef;
}
else
{
}

enum
{
    MIctorstart  = 1,   // we've started constructing it
    MIctordone   = 2,   // finished construction
    MIstandalone = 4,   // module ctor does not depend on other module
                        // ctors being done first
    MItlsctor    = 8,
    MItlsdtor    = 0x10,
    MIctor       = 0x20,
    MIdtor       = 0x40,
    MIxgetMembers = 0x80,
    MIictor      = 0x100,
    MIunitTest   = 0x200,
    MIimportedModules = 0x400,
    MIlocalClasses = 0x800,
    MInew        = 0x80000000        // it's the "new" layout
}

// Windows: this gets initialized by minit.asm
// Posix: this gets initialized in rt_moduleCtor()
extern (C) __gshared ModuleInfo*[] _moduleinfo_array;
extern(C) void _minit();

struct SortedCtors
{
    void alloc(size_t n)
    {
        // don't bother to initialize, as they are getting overwritten anyhow
        _ctors = (cast(ModuleInfo**).malloc(n * size_t.sizeof))[0 .. n];
        _tlsctors = (cast(ModuleInfo**).malloc(n * size_t.sizeof))[0 .. n];
    }

    void free()
    {
        .free(_ctors.ptr);
        _ctors = null;
        .free(_tlsctors.ptr);
        _tlsctors = null;
    }

    ModuleInfo*[] _ctors;
    ModuleInfo*[] _tlsctors;
}

__gshared SortedCtors _sortedCtors;

/********************************************
 * Iterate over all module infos.
 */

int moduleinfos_apply(scope int delegate(ref ModuleInfo*) dg)
{
    int ret = 0;

    foreach (m; _moduleinfo_array)
    {
        // TODO: Should null ModuleInfo be allowed?
        if (m !is null)
        {
            ret = dg(m);
            if (ret)
                break;
        }
    }
    return ret;
}

/********************************************
 * Module constructor and destructor routines.
 */

extern (C) void rt_moduleCtor()
{
    _moduleinfo_array = getModuleInfos();
    _sortedCtors = sortCtors(_moduleinfo_array);

    // run independent ctors
    runModuleFuncs!((a) { return a.ictor; })(_moduleinfo_array);
    // sorted module ctors
    runModuleFuncs!((a) { return a.ctor; })(_sortedCtors._ctors);
    // flag all modules as initialized
    foreach (m; _moduleinfo_array)
        m.flags = m.flags | MIctordone;
}

extern (C) void rt_moduleTlsCtor()
{
    runModuleFuncs!((a) { return a.tlsctor; })(_sortedCtors._tlsctors);
}

extern (C) void rt_moduleTlsDtor()
{
    runModuleFuncsRev!((a) { return a.tlsdtor; })(_sortedCtors._tlsctors);
}

extern (C) void rt_moduleDtor()
{
    runModuleFuncsRev!((a) { return a.dtor; })(_sortedCtors._ctors);

    // clean all initialized flags
    foreach (m; _moduleinfo_array)
        m.flags = m.flags & ~MIctordone;

    _sortedCtors.free();
    version (Posix)
        .free(_moduleinfo_array.ptr);
    _moduleinfo_array = null;
}

/********************************************
 * Access compiler generated list of modules.
 */

<<<<<<< HEAD
version (useModuleRef)
=======
version (none)
{
    extern (C)
    {
        extern __gshared void* _minfo_beg;
        extern __gshared void* _minfo_end;
    }
}
else version (Posix)
>>>>>>> 910d244b
{
    // This linked list is created by a compiler generated function inserted
    // into the .ctor list by the compiler.
    struct ModuleReference
    {
        ModuleReference* next;
        ModuleInfo*      mod;
    }

    extern (C) __gshared ModuleReference* _Dmodule_ref;   // start of linked list
}
else version (OSX)
{
    extern (C)
    {
        extern __gshared void* _minfo_beg;
        extern __gshared void* _minfo_end;
    }
}

ModuleInfo*[] getModuleInfos()
out (result)
{
    foreach(m; result)
        assert(m !is null);
}
body
{
    typeof(return) result = void;

    version (useModuleRef)
    {
        size_t len;
        ModuleReference *mr;

        for (mr = _Dmodule_ref; mr; mr = mr.next)
            len++;
        result = (cast(ModuleInfo**).malloc(len * size_t.sizeof))[0 .. len];
        len = 0;
        for (mr = _Dmodule_ref; mr; mr = mr.next)
        {   result[len] = mr.mod;
            len++;
        }
    }
    else version (OSX)
    {
        // set by src.rt.memory_osx.onAddImage()
        result = _moduleinfo_array;

        // But we need to throw out any null pointers
        auto p = _moduleinfo_array.ptr;
        auto pend = _moduleinfo_array.ptr + _moduleinfo_array.length;

        // count non-null pointers
        size_t cnt;
        for (; p < pend; ++p)
            if (*p !is null) ++cnt;

        result = (cast(ModuleInfo**).malloc(cnt * size_t.sizeof))[0 .. cnt];

        p = _moduleinfo_array.ptr;
        cnt = 0;
        for (; p < pend; ++p)
            if (*p !is null) result[cnt++] = *p;
    }
    else version (none)
    {
        //printf("getModuleInfos()\n");
        /* The ModuleInfo references are stored in the special segment
         * __minfodata, which is bracketed by the segments __minfo_beg
         * and __minfo_end. The variables _minfo_beg and _minfo_end
         * are of zero size and are in the two bracketing segments,
         * respectively.
         */

        auto p = cast(ModuleInfo**)&_minfo_beg;
        auto pend = cast(ModuleInfo**)&_minfo_end;

        // Throw out null pointers
        size_t cnt;
        for (; p < pend; ++p)
            if (*p !is null) ++cnt;

        result = (cast(ModuleInfo**).malloc(cnt * size_t.sizeof))[0 .. cnt];

        p = cast(ModuleInfo**)&_minfo_beg;
        cnt = 0;
        for (; p < pend; ++p)
            if (*p !is null) result[cnt++] = *p;
    }
    else version (Windows)
    {
        // _minit directly alters the global _moduleinfo_array
        _minit();
        result = _moduleinfo_array;
    }
    return result;
}


/********************************************
 */

void runModuleFuncs(alias getfp)(ModuleInfo*[] modules)
{
    foreach (m; modules)
    {
        if (auto fp = getfp(m))
            (*fp)();
    }
}

void runModuleFuncsRev(alias getfp)(ModuleInfo*[] modules)
{
    foreach_reverse (m; modules)
    {
        if (auto fp = getfp(m))
            (*fp)();
    }
}

/********************************************
 * Check for cycles on module constructors, and establish an order for module
 * constructors.
 */

SortedCtors sortCtors(ModuleInfo*[] modules)
{
    enum AllocaLimit = 100 * 1024; // 100KB

    immutable size = modules.length * StackRec.sizeof;

    if (!size)
    {
        return SortedCtors.init;
    }
    else if (size <= AllocaLimit)
    {
        auto p = cast(ubyte*).alloca(size);
        p[0 .. size] = 0;
        return sortCtorsImpl(modules, (cast(StackRec*)p)[0 .. modules.length]);
    }
    else
    {
        auto p = cast(ubyte*).malloc(size);
        p[0 .. size] = 0;
        auto result = sortCtorsImpl(modules, (cast(StackRec*)p)[0 .. modules.length]);
        .free(p);
        return result;
    }
}

private:

void print(string m)
{
    // write message to stderr
    console(m);
}

void println(string m)
{
    print(m);
    version (Windows)
        print("\r\n");
    else
        print("\n");
}

struct StackRec
{
    @property ModuleInfo* mod()
    {
        return _mods[_idx];
    }

    ModuleInfo*[] _mods;
    size_t         _idx;
}

void onCycleError(StackRec[] stack)
{
    version (unittest)
    {
        if (_inUnitTest)
            goto Lerror;
    }

    println("Cycle detected between modules with ctors/dtors:");
    foreach (e; stack)
    {
        print(e.mod.name);
        print(" -> ");
    }
    println(stack[0].mod.name);
 Lerror:
    throw new Exception("Aborting!");
}

private SortedCtors sortCtorsImpl(ModuleInfo*[] modules, StackRec[] stack)
{
    SortedCtors result;
    result.alloc(modules.length);

    size_t stackidx;
    bool tlsPass;

 Lagain:

    const mask = tlsPass ? (MItlsctor | MItlsdtor) : (MIctor | MIdtor);
    auto ctors = tlsPass ? result._tlsctors : result._ctors;
    size_t cidx;

    ModuleInfo*[] mods = modules;
    size_t idx;
    while (true)
    {
        while (idx < mods.length)
        {
            auto m = mods[idx];
            auto fl = m.flags;
            if (fl & MIctorstart)
            {
                // trace back to cycle start
                fl &= ~MIctorstart;
                size_t start = stackidx;
                while (start--)
                {
                    auto sm = stack[start].mod;
                    if (sm == m)
                        break;
                    fl |= sm.flags & MIctorstart;
                }
                assert(stack[start].mod == m);
                if (fl & MIctorstart)
                {
                    /* This is an illegal cycle, no partial order can be established
                     * because the import chain have contradicting ctor/dtor
                     * constraints.
                     */
                    onCycleError(stack[start .. stackidx]);
                }
                else
                {
                    /* This is also a cycle, but the import chain does not constrain
                     * the order of initialization, either because the imported
                     * modules have no ctors or the ctors are standalone.
                     */
                    ++idx;
                }
            }
            else if (fl & MIctordone)
            {   // already visited => skip
                ++idx;
            }
            else
            {
                if (fl & mask)
                {
                    if (fl & MIstandalone || !m.importedModules.length)
                    {   // trivial ctor => sort in
                        ctors[cidx++] = m;
                        m.flags = fl | MIctordone;
                    }
                    else
                    {   // non-trivial ctor => defer
                        m.flags = fl | MIctorstart;
                    }
                }
                else    // no ctor => mark as visited
                    m.flags = fl | MIctordone;

                if (m.importedModules.length)
                {
                    /* Internal runtime error, dependency on an uninitialized
                     * module outside of the current module group.
                     */
                    (stackidx < modules.length) || assert(0);

                    // recurse
                    stack[stackidx++] = StackRec(mods, idx);
                    idx  = 0;
                    mods = m.importedModules;
                }
            }
        }

        if (stackidx)
        {   // pop old value from stack
            --stackidx;
            mods    = stack[stackidx]._mods;
            idx     = stack[stackidx]._idx;
            auto m  = mods[idx++];
            auto fl = m.flags;
            if (fl & mask && !(fl & MIctordone))
                ctors[cidx++] = m;
            m.flags = (fl & ~MIctorstart) | MIctordone;
        }
        else // done
            break;
    }
    // store final number
    tlsPass ? result._tlsctors : result._ctors = ctors[0 .. cidx];

    // clean flags
    for (size_t i = 0; i < modules.length; ++i)
    {   auto m = modules[i];
        m.flags = m.flags & ~(MIctorstart | MIctordone);
    }

    // rerun for TLS constructors
    if (!tlsPass)
    {
        tlsPass = true;
        goto Lagain;
    }

    return result;
}

version (unittest)
  bool _inUnitTest;

unittest
{
    _inUnitTest = true;
    scope (exit) _inUnitTest = false;

    static void assertThrown(T : Throwable, E)(lazy E expr)
    {
        try
            expr;
        catch (T)
            return;
        assert(0);
    }

    static void stub()
    {
    }

    static ModuleInfo mockMI(uint flags, ModuleInfo*[] imports...)
    {
        ModuleInfo mi;
        mi.n.flags |= flags | MInew;
        size_t fcnt;
        auto p = cast(ubyte*)&mi + ModuleInfo.New.sizeof;
        foreach (fl; [MItlsctor, MItlsdtor, MIctor, MIdtor, MIictor])
        {
            if (flags & fl)
            {
                *cast(void function()*)p = &stub;
                p += (&stub).sizeof;
            }
        }
        if (imports.length)
        {
            mi.n.flags |= MIimportedModules;
            *cast(size_t*)p = imports.length;
            p += size_t.sizeof;
            immutable nb = imports.length * (ModuleInfo*).sizeof;
            .memcpy(p, imports.ptr, nb);
            p += nb;
        }
        assert(p - cast(ubyte*)&mi <= ModuleInfo.sizeof);
        return mi;
    }

    ModuleInfo m0, m1, m2;

    void checkExp(ModuleInfo*[] dtors=null, ModuleInfo*[] tlsdtors=null)
    {
        auto ptrs = [&m0, &m1, &m2];
        auto sorted = sortCtors(ptrs);
        foreach (m; ptrs)
            assert(!(m.flags & (MIctorstart | MIctordone)));
        assert(sorted._ctors    == dtors);
        assert(sorted._tlsctors == tlsdtors);
    }

    // no ctors
    m0 = mockMI(0);
    m1 = mockMI(0);
    m2 = mockMI(0);
    checkExp();

    // independent ctors
    m0 = mockMI(MIictor);
    m1 = mockMI(0);
    m2 = mockMI(MIictor);
    checkExp();

    // standalone ctor
    m0 = mockMI(MIstandalone | MIctor);
    m1 = mockMI(0);
    m2 = mockMI(0);
    checkExp([&m0]);

    // imported standalone => no dependency
    m0 = mockMI(MIstandalone | MIctor);
    m1 = mockMI(MIstandalone | MIctor, &m0);
    m2 = mockMI(0);
    checkExp([&m0, &m1]);

    m0 = mockMI(MIstandalone | MIctor, &m1);
    m1 = mockMI(MIstandalone | MIctor);
    m2 = mockMI(0);
    checkExp([&m0, &m1]);

    // standalone may have cycle
    m0 = mockMI(MIstandalone | MIctor, &m1);
    m1 = mockMI(MIstandalone | MIctor, &m0);
    m2 = mockMI(0);
    checkExp([&m0, &m1]);

    // imported ctor => ordered ctors
    m0 = mockMI(MIctor);
    m1 = mockMI(MIctor, &m0);
    m2 = mockMI(0);
    checkExp([&m0, &m1], []);

    m0 = mockMI(MIctor, &m1);
    m1 = mockMI(MIctor);
    m2 = mockMI(0);
    checkExp([&m1, &m0], []);

    // detects ctors cycles
    m0 = mockMI(MIctor, &m1);
    m1 = mockMI(MIctor, &m0);
    m2 = mockMI(0);
    assertThrown!Throwable(checkExp());

    // imported ctor/tlsctor => ordered ctors/tlsctors
    m0 = mockMI(MIctor, &m1, &m2);
    m1 = mockMI(MIctor);
    m2 = mockMI(MItlsctor);
    checkExp([&m1, &m0], [&m2]);

    m0 = mockMI(MIctor | MItlsctor, &m1, &m2);
    m1 = mockMI(MIctor);
    m2 = mockMI(MItlsctor);
    checkExp([&m1, &m0], [&m2, &m0]);

    // no cycle between ctors/tlsctors
    m0 = mockMI(MIctor, &m1, &m2);
    m1 = mockMI(MIctor);
    m2 = mockMI(MItlsctor, &m0);
    checkExp([&m1, &m0], [&m2]);

    // detects tlsctors cycle
    m0 = mockMI(MItlsctor, &m2);
    m1 = mockMI(MIctor);
    m2 = mockMI(MItlsctor, &m0);
    assertThrown!Throwable(checkExp());

    // closed ctors cycle
    m0 = mockMI(MIctor, &m1);
    m1 = mockMI(MIstandalone | MIctor, &m2);
    m2 = mockMI(MIstandalone | MIctor, &m0);
    checkExp([&m1, &m2, &m0], []);
}<|MERGE_RESOLUTION|>--- conflicted
+++ resolved
@@ -146,9 +146,6 @@
  * Access compiler generated list of modules.
  */
 
-<<<<<<< HEAD
-version (useModuleRef)
-=======
 version (none)
 {
     extern (C)
@@ -157,8 +154,7 @@
         extern __gshared void* _minfo_end;
     }
 }
-else version (Posix)
->>>>>>> 910d244b
+else version (useModuleRef)
 {
     // This linked list is created by a compiler generated function inserted
     // into the .ctor list by the compiler.
@@ -169,14 +165,6 @@
     }
 
     extern (C) __gshared ModuleReference* _Dmodule_ref;   // start of linked list
-}
-else version (OSX)
-{
-    extern (C)
-    {
-        extern __gshared void* _minfo_beg;
-        extern __gshared void* _minfo_end;
-    }
 }
 
 ModuleInfo*[] getModuleInfos()
