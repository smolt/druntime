/**
 * Written in the D programming language.
 * This module provides linux-specific support for sections.
 *
 * Copyright: Copyright Martin Nowak 2012-2013.
 * License:   $(WEB www.boost.org/LICENSE_1_0.txt, Boost License 1.0).
 * Authors:   Martin Nowak
 * Source: $(DRUNTIMESRC src/rt/_sections_linux.d)
 */

module rt.sections_linux;

version (linux):

// debug = PRINTF;
import core.memory;
import core.stdc.stdio;
import core.stdc.stdlib : calloc, exit, free, malloc, EXIT_FAILURE;
import core.stdc.string : strlen;
import core.sys.linux.dlfcn;
import core.sys.linux.elf;
import core.sys.linux.link;
import core.sys.posix.pthread;
version (DigitalMars) import rt.deh;
import rt.dmain2;
import rt.minfo;
import rt.util.container.array;
import rt.util.container.hashtab;

alias DSO SectionGroup;
struct DSO
{
    static int opApply(scope int delegate(ref DSO) dg)
    {
        foreach (dso; _loadedDSOs)
        {
            if (auto res = dg(*dso))
                return res;
        }
        return 0;
    }

    static int opApplyReverse(scope int delegate(ref DSO) dg)
    {
        foreach_reverse (dso; _loadedDSOs)
        {
            if (auto res = dg(*dso))
                return res;
        }
        return 0;
    }

    @property immutable(ModuleInfo*)[] modules() const
    {
        return _moduleGroup.modules;
    }

    @property ref inout(ModuleGroup) moduleGroup() inout
    {
        return _moduleGroup;
    }

    version (DigitalMars) @property immutable(FuncTable)[] ehTables() const
    {
        return _ehTables[];
    }

    @property inout(void[])[] gcRanges() inout
    {
        return _gcRanges[];
    }

private:

    invariant()
    {
        assert(_moduleGroup.modules.length);
        assert(_tlsMod || !_tlsSize);
    }

    version (DigitalMars) immutable(FuncTable)[] _ehTables;
    ModuleGroup _moduleGroup;
    Array!(void[]) _gcRanges;
    size_t _tlsMod;
    size_t _tlsSize;

    version (Shared)
    {
        Array!(void[]) _codeSegments; // array of code segments
        Array!(DSO*) _deps; // D libraries needed by this DSO
        link_map* _linkMap; // corresponding link_map*
    }
}

/****
 * Boolean flag set to true while the runtime is initialized.
 */
__gshared bool _isRuntimeInitialized;


/****
 * Gets called on program startup just before GC is initialized.
 */
void initSections()
{
    _isRuntimeInitialized = true;
}


/***
 * Gets called on program shutdown just after GC is terminated.
 */
void finiSections()
{
    _isRuntimeInitialized = false;
}

alias ScanDG = void delegate(void* pbeg, void* pend) nothrow;

version (Shared)
{
    /***
     * Called once per thread; returns array of thread local storage ranges
     */
    Array!(ThreadDSO)* initTLSRanges()
    {
        return &_loadedDSOs;
    }

    void finiTLSRanges(Array!(ThreadDSO)* tdsos)
    {
        tdsos.reset();
    }

    void scanTLSRanges(Array!(ThreadDSO)* tdsos, scope ScanDG dg) nothrow
    {
        foreach (ref tdso; *tdsos)
            dg(tdso._tlsRange.ptr, tdso._tlsRange.ptr + tdso._tlsRange.length);
    }

    // interface for core.thread to inherit loaded libraries
    void* pinLoadedLibraries()
    {
        auto res = cast(Array!(ThreadDSO)*)calloc(1, Array!(ThreadDSO).sizeof);
        res.length = _loadedDSOs.length;
        foreach (i, ref tdso; _loadedDSOs)
        {
            (*res)[i] = tdso;
            if (tdso._addCnt)
            {
                // Increment the dlopen ref for explicitly loaded libraries to pin them.
                .dlopen(tdso._pdso._linkMap.l_name, RTLD_LAZY) !is null || assert(0);
                (*res)[i]._addCnt = 1; // new array takes over the additional ref count
            }
        }
        return res;
    }

    void unpinLoadedLibraries(void* p)
    {
        auto pary = cast(Array!(ThreadDSO)*)p;
        // In case something failed we need to undo the pinning.
        foreach (ref tdso; *pary)
        {
            if (tdso._addCnt)
            {
                auto handle = handleForName(tdso._pdso._linkMap.l_name);
                handle !is null || assert(0);
                .dlclose(handle);
            }
        }
        pary.reset();
        .free(pary);
    }

    // Called before TLS ctors are ran, copy over the loaded libraries
    // of the parent thread.
    void inheritLoadedLibraries(void* p)
    {
        assert(_loadedDSOs.empty);
        _loadedDSOs.swap(*cast(Array!(ThreadDSO)*)p);
        .free(p);
    }

    // Called after all TLS dtors ran, decrements all remaining dlopen refs.
    void cleanupLoadedLibraries()
    {
        foreach (ref tdso; _loadedDSOs)
        {
            if (tdso._addCnt == 0) continue;

            auto handle = handleForName(tdso._pdso._linkMap.l_name);
            handle !is null || assert(0);
            for (; tdso._addCnt > 0; --tdso._addCnt)
                .dlclose(handle);
        }
        _loadedDSOs.reset();
    }
}
else
{
    /***
     * Called once per thread; returns array of thread local storage ranges
     */
    Array!(void[])* initTLSRanges()
    {
        return &_tlsRanges;
    }

    void finiTLSRanges(Array!(void[])* rngs)
    {
        rngs.reset();
    }

    void scanTLSRanges(Array!(void[])* rngs, scope ScanDG dg) nothrow
    {
        foreach (rng; *rngs)
            dg(rng.ptr, rng.ptr + rng.length);
    }
}

private:

version (Shared)
{
    /*
     * Array of thread local DSO metadata for all libraries loaded and
     * initialized in this thread.
     *
     * Note:
     *     A newly spawned thread will inherit these libraries.
     * Note:
     *     We use an array here to preserve the order of
     *     initialization.  If that became a performance issue, we
     *     could use a hash table and enumerate the DSOs during
     *     loading so that the hash table values could be sorted when
     *     necessary.
     */
    struct ThreadDSO
    {
        DSO* _pdso;
        static if (_pdso.sizeof == 8) uint _refCnt, _addCnt;
        else static if (_pdso.sizeof == 4) ushort _refCnt, _addCnt;
        else static assert(0, "unimplemented");
        void[] _tlsRange;
        alias _pdso this;
    }
    Array!(ThreadDSO) _loadedDSOs;

    /*
     * Set to true during rt_loadLibrary/rt_unloadLibrary calls.
     */
    bool _rtLoading;

    /*
     * Hash table to map link_map* to corresponding DSO*.
     * The hash table is protected by a Mutex.
     */
    __gshared pthread_mutex_t _linkMapToDSOMutex;
    __gshared HashTab!(void*, DSO*) _linkMapToDSO;
}
else
{
    /*
     * Static DSOs loaded by the runtime linker. This includes the
     * executable. These can't be unloaded.
     */
    __gshared Array!(DSO*) _loadedDSOs;

    /*
     * Thread local array that contains TLS memory ranges for each
     * library initialized in this thread.
     */
    Array!(void[]) _tlsRanges;

    enum _rtLoading = false;
}

///////////////////////////////////////////////////////////////////////////////
// Compiler to runtime interface.
///////////////////////////////////////////////////////////////////////////////


/*
 * This data structure is generated by the compiler, and then passed to
 * _d_dso_registry().
 */
struct CompilerDSOData
{
    size_t _version;                                       // currently 1
    void** _slot;                                          // can be used to store runtime data
    immutable(object.ModuleInfo*)* _minfo_beg, _minfo_end; // array of modules in this object file
    version (DigitalMars) immutable(rt.deh.FuncTable)* _deh_beg, _deh_end; // array of exception handling data
}

T[] toRange(T)(T* beg, T* end) { return beg[0 .. end - beg]; }

/* For each shared library and executable, the compiler generates code that
 * sets up CompilerDSOData and calls _d_dso_registry().
 * A pointer to that code is inserted into both the .ctors and .dtors
 * segment so it gets called by the loader on startup and shutdown.
 */
extern(C) void _d_dso_registry(CompilerDSOData* data)
{
    // only one supported currently
    data._version >= 1 || assert(0, "corrupt DSO data version");

    // no backlink => register
    if (*data._slot is null)
    {
        if (_loadedDSOs.empty) initLocks(); // first DSO

        DSO* pdso = cast(DSO*).calloc(1, DSO.sizeof);
        assert(typeid(DSO).init().ptr is null);
        *data._slot = pdso; // store backlink in library record

        auto minfoBeg = data._minfo_beg;
        while (minfoBeg < data._minfo_end && !*minfoBeg) ++minfoBeg;
        auto minfoEnd = minfoBeg;
        while (minfoEnd < data._minfo_end && *minfoEnd) ++minfoEnd;
        pdso._moduleGroup = ModuleGroup(toRange(minfoBeg, minfoEnd));

        version (DigitalMars) pdso._ehTables = toRange(data._deh_beg, data._deh_end);

        dl_phdr_info info = void;
        findDSOInfoForAddr(data._slot, &info) || assert(0);

        scanSegments(info, pdso);

        checkModuleCollisions(info, pdso._moduleGroup.modules);

        version (Shared)
        {
            // the first loaded DSO is druntime itself
            assert(!_loadedDSOs.empty ||
                   linkMapForAddr(&_d_dso_registry) == linkMapForAddr(data._slot));

            getDependencies(info, pdso._deps);
            pdso._linkMap = linkMapForAddr(data._slot);
            setDSOForLinkMap(pdso, pdso._linkMap);

            if (!_rtLoading)
            {
                /* This DSO was not loaded by rt_loadLibrary which
                 * happens for all dependencies of an executable or
                 * the first dlopen call from a C program.
                 * In this case we add the DSO to the _loadedDSOs of this
                 * thread with a refCnt of 1 and call the TlsCtors.
                 */
                immutable ushort refCnt = 1, addCnt = 0;
                auto tlsRng = getTLSRange(pdso._tlsMod, pdso._tlsSize);
                _loadedDSOs.insertBack(ThreadDSO(pdso, refCnt, addCnt, tlsRng));
            }
        }
        else
        {
            foreach (p; _loadedDSOs) assert(p !is pdso);
            _loadedDSOs.insertBack(pdso);
            _tlsRanges.insertBack(getTLSRange(pdso._tlsMod, pdso._tlsSize));
        }

        // don't initialize modules before rt_init was called (see Bugzilla 11378)
        if (_isRuntimeInitialized)
        {
            registerGCRanges(pdso);
            // rt_loadLibrary will run tls ctors, so do this only for dlopen
            immutable runTlsCtors = !_rtLoading;
            runModuleConstructors(pdso, runTlsCtors);
        }
    }
    // has backlink => unregister
    else
    {
        DSO* pdso = cast(DSO*)*data._slot;
        *data._slot = null;

        // don't finalizes modules after rt_term was called (see Bugzilla 11378)
        if (_isRuntimeInitialized)
        {
            // rt_unloadLibrary already ran tls dtors, so do this only for dlclose
            immutable runTlsDtors = !_rtLoading;
            runModuleDestructors(pdso, runTlsDtors);
            unregisterGCRanges(pdso);
            // run finalizers after module dtors (same order as in rt_term)
            version (Shared) runFinalizers(pdso);
        }

        version (Shared)
        {
            if (!_rtLoading)
            {
                /* This DSO was not unloaded by rt_unloadLibrary so we
                 * have to remove it from _loadedDSOs here.
                 */
                foreach (i, ref tdso; _loadedDSOs)
                {
                    if (tdso._pdso == pdso)
                    {
                        _loadedDSOs.remove(i);
                        break;
                    }
                }
            }

            assert(pdso._linkMap == linkMapForAddr(data._slot));
            unsetDSOForLinkMap(pdso, pdso._linkMap);
            pdso._linkMap = null;
        }
        else
        {
            // static DSOs are unloaded in reverse order
            assert(pdso._tlsSize == _tlsRanges.back.length);
            _tlsRanges.popBack();
            assert(pdso == _loadedDSOs.back);
            _loadedDSOs.popBack();
        }

        freeDSO(pdso);

        if (_loadedDSOs.empty) finiLocks(); // last DSO
    }
}

///////////////////////////////////////////////////////////////////////////////
// dynamic loading
///////////////////////////////////////////////////////////////////////////////

// Shared D libraries are only supported when linking against a shared druntime library.

version (Shared)
{
    ThreadDSO* findThreadDSO(DSO* pdso)
    {
        foreach (ref tdata; _loadedDSOs)
            if (tdata._pdso == pdso) return &tdata;
        return null;
    }

    void incThreadRef(DSO* pdso, bool incAdd)
    {
        if (auto tdata = findThreadDSO(pdso)) // already initialized
        {
            if (incAdd && ++tdata._addCnt > 1) return;
            ++tdata._refCnt;
        }
        else
        {
            foreach (dep; pdso._deps)
                incThreadRef(dep, false);
            immutable ushort refCnt = 1, addCnt = incAdd ? 1 : 0;
            auto tlsRng = getTLSRange(pdso._tlsMod, pdso._tlsSize);
            _loadedDSOs.insertBack(ThreadDSO(pdso, refCnt, addCnt, tlsRng));
            pdso._moduleGroup.runTlsCtors();
        }
    }

    void decThreadRef(DSO* pdso, bool decAdd)
    {
        auto tdata = findThreadDSO(pdso);
        tdata !is null || assert(0);
        !decAdd || tdata._addCnt > 0 || assert(0, "Mismatching rt_unloadLibrary call.");

        if (decAdd && --tdata._addCnt > 0) return;
        if (--tdata._refCnt > 0) return;

        pdso._moduleGroup.runTlsDtors();
        foreach (i, ref td; _loadedDSOs)
            if (td._pdso == pdso) _loadedDSOs.remove(i);
        foreach (dep; pdso._deps)
            decThreadRef(dep, false);
    }

    extern(C) void* rt_loadLibrary(const char* name)
    {
        immutable save = _rtLoading;
        _rtLoading = true;
        scope (exit) _rtLoading = save;

        auto handle = .dlopen(name, RTLD_LAZY);
        if (handle is null) return null;

        // if it's a D library
        if (auto pdso = dsoForLinkMap(linkMapForHandle(handle)))
            incThreadRef(pdso, true);
        return handle;
    }

    extern(C) int rt_unloadLibrary(void* handle)
    {
        if (handle is null) return false;

        immutable save = _rtLoading;
        _rtLoading = true;
        scope (exit) _rtLoading = save;

        // if it's a D library
        if (auto pdso = dsoForLinkMap(linkMapForHandle(handle)))
            decThreadRef(pdso, true);
        return .dlclose(handle) == 0;
    }
}

///////////////////////////////////////////////////////////////////////////////
// helper functions
///////////////////////////////////////////////////////////////////////////////

void initLocks()
{
    version (Shared)
        !pthread_mutex_init(&_linkMapToDSOMutex, null) || assert(0);
}

void finiLocks()
{
    version (Shared)
        !pthread_mutex_destroy(&_linkMapToDSOMutex) || assert(0);
}

void runModuleConstructors(DSO* pdso, bool runTlsCtors)
{
    pdso._moduleGroup.sortCtors();
    pdso._moduleGroup.runCtors();
    if (runTlsCtors) pdso._moduleGroup.runTlsCtors();
}

void runModuleDestructors(DSO* pdso, bool runTlsDtors)
{
    if (runTlsDtors) pdso._moduleGroup.runTlsDtors();
    pdso._moduleGroup.runDtors();
}

void registerGCRanges(DSO* pdso)
{
    foreach (rng; pdso._gcRanges)
        GC.addRange(rng.ptr, rng.length);
}

void unregisterGCRanges(DSO* pdso)
{
    foreach (rng; pdso._gcRanges)
        GC.removeRange(rng.ptr);
}

version (Shared) void runFinalizers(DSO* pdso)
{
    foreach (seg; pdso._codeSegments)
        GC.runFinalizers(seg);
}

void freeDSO(DSO* pdso)
{
    pdso._gcRanges.reset();
    version (Shared) pdso._codeSegments.reset();
    .free(pdso);
}

version (Shared)
{
    link_map* linkMapForHandle(void* handle)
    {
        link_map* map;
        dlinfo(handle, RTLD_DI_LINKMAP, &map) == 0 || assert(0);
        return map;
    }

    DSO* dsoForLinkMap(link_map* map)
    {
        DSO* pdso;
        !pthread_mutex_lock(&_linkMapToDSOMutex) || assert(0);
        if (auto ppdso = map in _linkMapToDSO)
            pdso = *ppdso;
        !pthread_mutex_unlock(&_linkMapToDSOMutex) || assert(0);
        return pdso;
    }

    void setDSOForLinkMap(DSO* pdso, link_map* map)
    {
        !pthread_mutex_lock(&_linkMapToDSOMutex) || assert(0);
        assert(map !in _linkMapToDSO);
        _linkMapToDSO[map] = pdso;
        !pthread_mutex_unlock(&_linkMapToDSOMutex) || assert(0);
    }

    void unsetDSOForLinkMap(DSO* pdso, link_map* map)
    {
        !pthread_mutex_lock(&_linkMapToDSOMutex) || assert(0);
        assert(_linkMapToDSO[map] == pdso);
        _linkMapToDSO.remove(map);
        !pthread_mutex_unlock(&_linkMapToDSOMutex) || assert(0);
    }

    void getDependencies(in ref dl_phdr_info info, ref Array!(DSO*) deps)
    {
        // get the entries of the .dynamic section
        ElfW!"Dyn"[] dyns;
        foreach (ref phdr; info.dlpi_phdr[0 .. info.dlpi_phnum])
        {
            if (phdr.p_type == PT_DYNAMIC)
            {
                auto p = cast(ElfW!"Dyn"*)(info.dlpi_addr + phdr.p_vaddr);
                dyns = p[0 .. phdr.p_memsz / ElfW!"Dyn".sizeof];
                break;
            }
        }
        // find the string table which contains the sonames
        const(char)* strtab;
        foreach (dyn; dyns)
        {
            if (dyn.d_tag == DT_STRTAB)
            {
                strtab = cast(const(char)*)dyn.d_un.d_ptr;
                break;
            }
        }
        foreach (dyn; dyns)
        {
            immutable tag = dyn.d_tag;
            if (!(tag == DT_NEEDED || tag == DT_AUXILIARY || tag == DT_FILTER))
                continue;

            // soname of the dependency
            auto name = strtab + dyn.d_un.d_val;
            // get handle without loading the library
            auto handle = handleForName(name);
            // the runtime linker has already loaded all dependencies
            if (handle is null) assert(0);
            // if it's a D library
            if (auto pdso = dsoForLinkMap(linkMapForHandle(handle)))
                deps.insertBack(pdso); // append it to the dependencies
        }
    }

    void* handleForName(const char* name)
    {
        auto handle = .dlopen(name, RTLD_NOLOAD | RTLD_LAZY);
        if (handle !is null) .dlclose(handle); // drop reference count
        return handle;
    }
}

///////////////////////////////////////////////////////////////////////////////
// Elf program header iteration
///////////////////////////////////////////////////////////////////////////////

/************
 * Scan segments in Linux dl_phdr_info struct and store
 * the TLS and writeable data segments in *pdso.
 */
void scanSegments(in ref dl_phdr_info info, DSO* pdso)
{
    foreach (ref phdr; info.dlpi_phdr[0 .. info.dlpi_phnum])
    {
        switch (phdr.p_type)
        {
        case PT_LOAD:
            if (phdr.p_flags & PF_W) // writeable data segment
            {
                auto beg = cast(void*)(info.dlpi_addr + phdr.p_vaddr);
                pdso._gcRanges.insertBack(beg[0 .. phdr.p_memsz]);
            }
            version (Shared) if (phdr.p_flags & PF_X) // code segment
            {
                auto beg = cast(void*)(info.dlpi_addr + phdr.p_vaddr);
                pdso._codeSegments.insertBack(beg[0 .. phdr.p_memsz]);
            }
            break;

        case PT_TLS: // TLS segment
            assert(!pdso._tlsSize); // is unique per DSO
            pdso._tlsMod = info.dlpi_tls_modid;
            pdso._tlsSize = phdr.p_memsz;
            break;

        default:
            break;
        }
    }
}

/**************************
 * Input:
 *      result  where the output is to be written; dl_phdr_info is a Linux struct
 * Returns:
 *      true if found, and *result is filled in
 * References:
 *      http://linux.die.net/man/3/dl_iterate_phdr
 */
nothrow
bool findDSOInfoForAddr(in void* addr, dl_phdr_info* result=null)
{
    static struct DG { const(void)* addr; dl_phdr_info* result; }

    extern(C) nothrow
    int callback(dl_phdr_info* info, size_t sz, void* arg)
    {
        auto p = cast(DG*)arg;
        if (findSegmentForAddr(*info, p.addr))
        {
            if (p.result !is null) *p.result = *info;
            return 1; // break;
        }
        return 0; // continue iteration
    }

    auto dg = DG(addr, result);

    /* Linux function that walks through the list of an application's shared objects and
     * calls 'callback' once for each object, until either all shared objects
     * have been processed or 'callback' returns a nonzero value.
     */
    return dl_iterate_phdr(&callback, &dg) != 0;
}

/*********************************
 * Determine if 'addr' lies within shared object 'info'.
 * If so, return true and fill in 'result' with the corresponding ELF program header.
 */
nothrow
bool findSegmentForAddr(in ref dl_phdr_info info, in void* addr, ElfW!"Phdr"* result=null)
{
    if (addr < cast(void*)info.dlpi_addr) // less than base address of object means quick reject
        return false;

    foreach (ref phdr; info.dlpi_phdr[0 .. info.dlpi_phnum])
    {
        auto beg = cast(void*)(info.dlpi_addr + phdr.p_vaddr);
        if (cast(size_t)(addr - beg) < phdr.p_memsz)
        {
            if (result !is null) *result = phdr;
            return true;
        }
    }
    return false;
}

nothrow
const(char)[] dsoName(const char* dlpi_name)
{
    import core.sys.linux.errno;
    // the main executable doesn't have a name in its dlpi_name field
    const char* p = dlpi_name[0] != 0 ? dlpi_name : program_invocation_name;
    return p[0 .. strlen(p)];
}

version (LDC)
{
    extern(C) extern __gshared
    {
        pragma(LDC_extern_weak) void* _d_execBssBegAddr;
        pragma(LDC_extern_weak) void* _d_execBssEndAddr;
    }
}
else
{
    extern(C)
    {
        void* rt_get_bss_start() @nogc nothrow;
        void* rt_get_end() @nogc nothrow;
    }	
}

nothrow
void checkModuleCollisions(in ref dl_phdr_info info, in immutable(ModuleInfo)*[] modules)
in { assert(modules.length); }
body
{
    immutable(ModuleInfo)* conflicting;

    version (LDC)
    {
        // If the main executable we have been loaded into is a D application,
        // some ModuleInfos might have been copy-relocated into its .bss
        // section (if it not position-independent, that is). Note that under
        // normal circumstances, a ModuleInfo object is never zero-initialized,
        // so by restricting our check to the BSS section, we can be sure not
        // to produce false-negatives.
        //
        // _d_execBss{Beg, End}Addr are emitted into the entry point module
        // along with main(). If the main executable is not a D program, the
        // weak symbols will be undefined and we simply skip the copy-relocation
        // check.
        void* bss_start;
        size_t bss_size;
        if (&_d_execBssBegAddr && &_d_execBssEndAddr)
        {
            bss_start = _d_execBssBegAddr;
            bss_size = _d_execBssEndAddr - bss_start;
        }
    }
    else
    {
        auto bss_start = rt_get_bss_start();
        immutable bss_size = rt_get_end() - bss_start;
        assert(bss_size >= 0);
    }

    foreach (m; modules)
    {
        auto addr = cast(const(void*))m;
        if (cast(size_t)(addr - bss_start) < cast(size_t)bss_size)
        {
            // Module is in .bss of the exe because it was copy relocated
        }
        else if (!findSegmentForAddr(info, addr))
        {
            // Module is in another DSO
            conflicting = m;
            break;
        }
    }

    if (conflicting !is null)
    {
        dl_phdr_info other=void;
        findDSOInfoForAddr(conflicting, &other) || assert(0);

        auto modname = conflicting.name;
        auto loading = dsoName(info.dlpi_name);
        auto existing = dsoName(other.dlpi_name);
        fprintf(stderr, "Fatal Error while loading '%.*s':\n\tThe module '%.*s' is already defined in '%.*s'.\n",
                cast(int)loading.length, loading.ptr,
                cast(int)modname.length, modname.ptr,
                cast(int)existing.length, existing.ptr);
        assert(0);
    }
}

/**************************
 * Input:
 *      addr  an internal address of a DSO
 * Returns:
 *      the dlopen handle for that DSO or null if addr is not within a loaded DSO
 */
version (Shared) link_map* linkMapForAddr(void* addr)
{
    Dl_info info = void;
    link_map* map;
    if (dladdr1(addr, &info, cast(void**)&map, RTLD_DL_LINKMAP) != 0)
        return map;
    else
        return null;
}

///////////////////////////////////////////////////////////////////////////////
// TLS module helper
///////////////////////////////////////////////////////////////////////////////


/*
 * Returns: the TLS memory range for a given module and the calling
 * thread or null if that module has no TLS.
 *
 * Note: This will cause the TLS memory to be eagerly allocated.
 */
struct tls_index
{
    size_t ti_module;
    size_t ti_offset;
}

extern(C) void* __tls_get_addr(tls_index* ti);

/* The dynamic thread vector (DTV) pointers may point 0x8000 past the start of
 * each TLS block. This is at least true for PowerPC and Mips platforms.
<<<<<<< HEAD
 */
version(PPC)
=======
 * See: https://sourceware.org/git/?p=glibc.git;a=blob;f=sysdeps/powerpc/dl-tls.h;h=f7cf6f96ebfb505abfd2f02be0ad0e833107c0cd;hb=HEAD#l34
 *      https://sourceware.org/git/?p=glibc.git;a=blob;f=sysdeps/mips/dl-tls.h;h=93a6dc050cb144b9f68b96fb3199c60f5b1fcd18;hb=HEAD#l32
 */
version(X86)
    enum TLS_DTV_OFFSET = 0x;
else version(X86_64)
    enum TLS_DTV_OFFSET = 0x;
else version(ARM)
    enum TLS_DTV_OFFSET = 0x;
else version(AArch64)
    enum TLS_DTV_OFFSET = 0x;
else version(SPARC)
    enum TLS_DTV_OFFSET = 0x;
else version(SPARC64)
    enum TLS_DTV_OFFSET = 0x;
else version(PPC)
>>>>>>> 72e07b08
    enum TLS_DTV_OFFSET = 0x8000;
else version(PPC64)
    enum TLS_DTV_OFFSET = 0x8000;
else version(MIPS)
    enum TLS_DTV_OFFSET = 0x8000;
else version(MIPS64)
    enum TLS_DTV_OFFSET = 0x8000;
else
<<<<<<< HEAD
    enum TLS_DTV_OFFSET = 0x;
=======
    static assert( false, "Platform not supported." );
>>>>>>> 72e07b08

void[] getTLSRange(size_t mod, size_t sz)
{
    if (mod == 0)
        return null;

    // base offset
    auto ti = tls_index(mod, 0);
    return (__tls_get_addr(&ti)-TLS_DTV_OFFSET)[0 .. sz];
}<|MERGE_RESOLUTION|>--- conflicted
+++ resolved
@@ -862,10 +862,6 @@
 
 /* The dynamic thread vector (DTV) pointers may point 0x8000 past the start of
  * each TLS block. This is at least true for PowerPC and Mips platforms.
-<<<<<<< HEAD
- */
-version(PPC)
-=======
  * See: https://sourceware.org/git/?p=glibc.git;a=blob;f=sysdeps/powerpc/dl-tls.h;h=f7cf6f96ebfb505abfd2f02be0ad0e833107c0cd;hb=HEAD#l34
  *      https://sourceware.org/git/?p=glibc.git;a=blob;f=sysdeps/mips/dl-tls.h;h=93a6dc050cb144b9f68b96fb3199c60f5b1fcd18;hb=HEAD#l32
  */
@@ -882,7 +878,6 @@
 else version(SPARC64)
     enum TLS_DTV_OFFSET = 0x;
 else version(PPC)
->>>>>>> 72e07b08
     enum TLS_DTV_OFFSET = 0x8000;
 else version(PPC64)
     enum TLS_DTV_OFFSET = 0x8000;
@@ -891,11 +886,7 @@
 else version(MIPS64)
     enum TLS_DTV_OFFSET = 0x8000;
 else
-<<<<<<< HEAD
-    enum TLS_DTV_OFFSET = 0x;
-=======
     static assert( false, "Platform not supported." );
->>>>>>> 72e07b08
 
 void[] getTLSRange(size_t mod, size_t sz)
 {
