--- conflicted
+++ resolved
@@ -122,12 +122,6 @@
         }
     }
 
-<<<<<<< HEAD
-/* This is the type actually seen by the programmer, although
- * it is completely opaque.
- */
-alias void* AA;
-=======
     void grow(in TypeInfo keyti)
     {
         // If there are so many deleted entries, that growing would push us
@@ -137,7 +131,6 @@
         else
             resize(GROW_FAC * dim);
     }
->>>>>>> 0ca25648
 
     void shrink(in TypeInfo keyti)
     {
@@ -171,19 +164,6 @@
     size_t hash;
     void* entry;
 
-<<<<<<< HEAD
-    auto impl = cast(const(Impl*)) aa;
-    if (impl)
-    {
-        foreach (const(Entry)* e; impl.buckets)
-        {
-            while (e)
-            {
-                len++;
-                e = e.next;
-            }
-        }
-=======
     @property bool empty() const
     {
         return hash == HASH_EMPTY;
@@ -192,7 +172,6 @@
     @property bool deleted() const
     {
         return hash == HASH_DELETED;
->>>>>>> 0ca25648
     }
 
     @property bool filled() const
@@ -203,14 +182,9 @@
 
 Bucket[] allocBuckets(size_t dim) @trusted pure nothrow
 {
-<<<<<<< HEAD
-    auto impl = cast(const(Impl*)) aa;
-    return impl ? impl.nodes : 0;
-=======
     enum attr = GC.BlkAttr.NO_INTERIOR;
     immutable sz = dim * Bucket.sizeof;
     return (cast(Bucket*) GC.calloc(sz, attr))[0 .. dim];
->>>>>>> 0ca25648
 }
 
 //==============================================================================
@@ -219,19 +193,6 @@
 
 private void* allocEntry(in Impl* aa, in void* pkey)
 {
-<<<<<<< HEAD
-    assert(aa);
-}
-body
-{
-    if (*aa is null)
-    {
-        auto impl = new Impl();
-        impl.buckets = impl.binit[];
-        impl.firstUsedBucket = impl.buckets.length;
-        impl._keyti = cast() keyti;
-        *aa = impl;
-=======
     import rt.lifetime : _d_newitemU;
     import core.stdc.string : memcpy, memset;
 
@@ -243,7 +204,6 @@
     {
         auto flags = (aa.flags & Impl.Flags.hasPointers) ? 0 : GC.BlkAttr.NO_SCAN;
         res = GC.malloc(akeysz + aa.valsz, flags);
->>>>>>> 0ca25648
     }
 
     memcpy(res, pkey, aa.keysz); // copy key
@@ -254,34 +214,15 @@
 
 package void entryDtor(void* p, const TypeInfo_Struct sti)
 {
-<<<<<<< HEAD
-    if (*aa is null)
-    {
-        auto impl = new Impl();
-        impl.buckets = impl.binit[];
-        impl.firstUsedBucket = impl.buckets.length;
-        impl._keyti = cast() ti.key;
-        *aa = impl;
-    }
-    return _aaGetImpl(aa, ti.key, valuesize, pkey);
-=======
     // key and value type info stored after the TypeInfo_Struct by tiEntry()
     auto sizeti = __traits(classInstanceSize, TypeInfo_Struct);
     auto extra = cast(const(TypeInfo)*)(cast(void*) sti + sizeti);
     extra[0].destroy(p);
     extra[1].destroy(p + talign(extra[0].tsize, extra[1].talign));
->>>>>>> 0ca25648
 }
 
 private bool hasDtor(const TypeInfo ti)
 {
-<<<<<<< HEAD
-    assert(result);
-    auto impl = cast(Impl*) *aa;
-    assert(impl !is null);
-    assert(impl.buckets.length);
-    //assert(_aaInAh(*aa.a, key));
-=======
     import rt.lifetime : unqualify;
 
     if (typeid(ti) is typeid(TypeInfo_Struct))
@@ -291,7 +232,6 @@
         return hasDtor(unqualify(ti.next));
 
     return false;
->>>>>>> 0ca25648
 }
 
 // build type info for Entry with additional key and value fields
@@ -299,72 +239,26 @@
 {
     import rt.lifetime : unqualify;
 
-<<<<<<< HEAD
-    auto impl = cast(Impl*) *aa;
-    if (impl is null)
-    {
-        impl = new Impl();
-        impl.buckets = impl.binit[];
-        impl.firstUsedBucket = impl.buckets.length;
-        impl._keyti = cast() keyti;
-        *aa = impl;
-    }
-    //printf("aa = %p\n", aa);
-    //printf("aa.a = %p\n", aa.a);
-=======
     auto kti = unqualify(keyti);
     auto vti = unqualify(valti);
     if (!hasDtor(kti) && !hasDtor(vti))
         return null;
->>>>>>> 0ca25648
 
     // save kti and vti after type info for struct
     enum sizeti = __traits(classInstanceSize, TypeInfo_Struct);
     void* p = GC.malloc(sizeti + 2 * (void*).sizeof);
     import core.stdc.string : memcpy;
 
-<<<<<<< HEAD
-    immutable key_hash = keyti.getHash(pkey);
-    immutable i = key_hash % impl.buckets.length;
-    //printf("hash = %d\n", key_hash);
-
-    Entry** pe = &impl.buckets[i];
-    Entry* e;
-    while ((e = *pe) !is null)
-    {
-        if (key_hash == e.hash)
-        {
-            if (keyti.equals(pkey, e + 1))
-                goto Lret;
-        }
-        pe = &e.next;
-    }
-=======
     memcpy(p, typeid(TypeInfo_Struct).init().ptr, sizeti);
 
     auto ti = cast(TypeInfo_Struct) p;
     auto extra = cast(TypeInfo*)(p + sizeti);
     extra[0] = cast() kti;
     extra[1] = cast() vti;
->>>>>>> 0ca25648
 
     static immutable tiName = __MODULE__ ~ ".Entry!(...)";
     ti.name = tiName;
 
-<<<<<<< HEAD
-        auto nodes = ++impl.nodes;
-        //printf("length = %d, nodes = %d\n", aa.a.buckets.length, nodes);
-
-        // update cache if necessary
-        if (i < impl.firstUsedBucket)
-                impl.firstUsedBucket = i;
-        if (nodes > impl.buckets.length * 4)
-        {
-            //printf("rehash\n");
-            _aaRehash(aa,keyti);
-        }
-    }
-=======
     // we don't expect the Entry objects to be used outside of this module, so we have control
     // over the non-usage of the callback methods and other entries and can keep these null
     // xtoHash, xopEquals, xopCmp, xtoString and xpostblit
@@ -378,7 +272,6 @@
     ti.m_flags = TypeInfo_Struct.StructFlags.isDynamicType;
     ti.m_flags |= (keyti.flags | valti.flags) & TypeInfo_Struct.StructFlags.hasPointers;
     ti.m_align = cast(uint) max(kti.talign, vti.talign);
->>>>>>> 0ca25648
 
     return ti;
 }
@@ -454,14 +347,6 @@
 extern (C) void* _aaGetY(AA* aa, const TypeInfo_AssociativeArray ti, in size_t valsz,
     in void* pkey)
 {
-<<<<<<< HEAD
-    auto impl = cast(inout(Impl*)) aa;
-    if (impl is null)
-        return null;
-
-    //printf("_aaIn(), .length = %d, .ptr = %x\n", aa.a.length, cast(uint)aa.a.ptr);
-    if (immutable len = impl.buckets.length)
-=======
     // lazily alloc implementation
     if (aa.impl is null)
         aa.impl = new Impl(ti);
@@ -478,25 +363,12 @@
         --aa.deleted;
     // check load factor and possibly grow
     else if (++aa.used * GROW_DEN > aa.dim * GROW_NUM)
->>>>>>> 0ca25648
     {
         aa.grow(ti.key);
         p = aa.findSlotInsert(hash);
         assert(p.empty);
     }
 
-<<<<<<< HEAD
-        inout(Entry)* e = impl.buckets[i];
-        while (e !is null)
-        {
-            if (key_hash == e.hash)
-            {
-                if (keyti.equals(pkey, e + 1))
-                    return cast(inout void*)(e + 1) + aligntsize(keyti.tsize);
-            }
-            e = e.next;
-        }
-=======
     // update search cache and allocate entry
     aa.firstUsed = min(aa.firstUsed, cast(uint)(p - aa.buckets.ptr));
     p.hash = hash;
@@ -507,7 +379,6 @@
         import rt.lifetime : __doPostblit, unqualify;
 
         __doPostblit(p.entry, aa.keysz, unqualify(ti.key));
->>>>>>> 0ca25648
     }
     // return pointer to value
     return p.entry + aa.valoff;
@@ -535,25 +406,6 @@
 /// Delete entry in AA, return true if it was present
 extern (C) bool _aaDelX(AA aa, in TypeInfo keyti, in void* pkey)
 {
-<<<<<<< HEAD
-    auto impl = cast(Impl*) aa;
-    if (!impl || !impl.buckets.length)
-        return false;
-    auto key_hash = keyti.getHash(pkey);
-    //printf("hash = %d\n", key_hash);
-    immutable size_t i = key_hash % impl.buckets.length;
-    auto pe = &impl.buckets[i];
-    for (Entry *e = void; (e = *pe) !is null; pe = &e.next)
-    {
-        if (key_hash != e.hash || !keyti.equals(pkey, e + 1))
-            continue;
-        *pe = e.next;
-        if (!(--impl.nodes))
-            // reset cache, we know there are no nodes in the aa.
-            impl.firstUsedBucket = impl.buckets.length;
-        // ee could be freed here, but user code may 
-        // hold pointers to it
-=======
     if (aa.empty)
         return false;
 
@@ -568,7 +420,6 @@
         if (aa.length * SHRINK_DEN < aa.dim * SHRINK_NUM)
             aa.shrink(keyti);
 
->>>>>>> 0ca25648
         return true;
     }
     return false;
@@ -591,27 +442,6 @@
 
     import rt.lifetime : _d_newarrayU;
 
-<<<<<<< HEAD
-    auto impl = cast(inout(Impl*)) aa;
-    if (impl !is null)
-    {
-        a.length = _aaLen(aa);
-        a.ptr = cast(byte*) _d_newarrayU(tiValueArray, a.length).ptr;
-        resi = 0;
-        foreach (inout(Entry)* e; impl.buckets[impl.firstUsedBucket..$])
-        {
-            while (e)
-            {
-                memcpy(a.ptr + resi * valuesize,
-                       cast(byte*)e + Entry.sizeof + alignsize,
-                       valuesize);
-                // TODO: no postblit here?
-                resi++;
-                e = e.next;
-            }
-        }
-        assert(resi == a.length);
-=======
     auto res = _d_newarrayU(tiValueArray, aa.length).ptr;
     auto pval = res;
 
@@ -622,7 +452,6 @@
             continue;
         pval[0 .. valsz] = b.entry[off .. valsz + off];
         pval += valsz;
->>>>>>> 0ca25648
     }
     // postblit is done in object.values
     return (cast(inout(void)*) res)[0 .. aa.length]; // fake length, return number of elements
@@ -674,59 +503,6 @@
 /// foreach opApply over all key/value pairs
 extern (C) int _aaApply2(AA aa, in size_t keysz, dg2_t dg)
 {
-<<<<<<< HEAD
-    //printf("Rehash\n");
-    auto impl = cast(Impl*) *paa;
-    if (impl !is null)
-    {
-        auto len = _aaLen(*paa);
-        if (len)
-        {
-            Impl newImpl;
-
-            size_t i;
-            for (i = 0; i < prime_list.length - 1; i++)
-            {
-                if (len <= prime_list[i])
-                    break;
-            }
-            len = prime_list[i];
-            newImpl.buckets = newBuckets(len);
-            newImpl.firstUsedBucket = newImpl.buckets.length;
-
-            foreach (e; impl.buckets[impl.firstUsedBucket..$])
-            {
-                while (e)
-                {
-                    auto enext = e.next;
-                    const j = e.hash % len;
-                    e.next = newImpl.buckets[j];
-                    newImpl.buckets[j] = e;
-                    e = enext;
-                    if(j < newImpl.firstUsedBucket)
-                        newImpl.firstUsedBucket = j;
-                }
-            }
-            if (impl.buckets.ptr == impl.binit.ptr)
-                impl.binit[] = null;
-            else
-                GC.free(impl.buckets.ptr);
-
-            newImpl.nodes = impl.nodes;
-            newImpl._keyti = impl._keyti;
-
-            *impl = newImpl;
-        }
-        else
-        {
-            if (impl.buckets.ptr != impl.binit.ptr)
-                GC.free(impl.buckets.ptr);
-            impl.buckets = impl.binit[];
-            impl.firstUsedBucket = impl.buckets.length; // start out with the cache at the end
-        }
-    }
-    return impl;
-=======
     if (aa.empty)
         return 0;
 
@@ -739,7 +515,6 @@
             return res;
     }
     return 0;
->>>>>>> 0ca25648
 }
 
 /// Construct an associative array of type ti from keys and value
@@ -757,17 +532,10 @@
 
     auto aa = new Impl(ti, nextpow2(INIT_DEN * length / INIT_NUM));
 
-<<<<<<< HEAD
-    auto impl = cast(inout(Impl*)) aa;
-    size_t resi = 0;
-    // note, can't use firstUsedBucketCache here, aa is inout
-    foreach (inout(Entry)* e; impl.buckets[impl.firstUsedBucket..$])
-=======
     void* pkey = keys.ptr;
     void* pval = vals.ptr;
     immutable off = aa.valoff;
     foreach (_; 0 .. length)
->>>>>>> 0ca25648
     {
         immutable hash = calcHash(pkey, ti.key);
 
@@ -862,23 +630,12 @@
 
 extern (C) pure nothrow @nogc
 {
-<<<<<<< HEAD
-    auto impl = cast(Impl*) aa;
-    if (impl is null)
-=======
     Range _aaRange(AA aa)
->>>>>>> 0ca25648
     {
         if (!aa)
             return Range();
 
-<<<<<<< HEAD
-    foreach (e; impl.buckets[impl.firstUsedBucketCache .. $])
-    {
-        while (e)
-=======
         foreach (i; aa.firstUsed .. aa.dim)
->>>>>>> 0ca25648
         {
             if (aa.buckets[i].filled)
                 return Range(aa.impl, i);
@@ -886,58 +643,17 @@
         return Range(aa, aa.dim);
     }
 
-<<<<<<< HEAD
-// dg is D, but _aaApply2() is C
-extern (D) alias int delegate(void *, void *) dg2_t;
-
-int _aaApply2(AA aa, in size_t keysize, dg2_t dg)
-{
-    auto impl = cast(Impl*) aa;
-    if (impl is null)
-=======
     bool _aaRangeEmpty(Range r)
->>>>>>> 0ca25648
     {
         return r.impl is null || r.idx == r.dim;
     }
 
-<<<<<<< HEAD
-    //printf("_aaApply(aa = x%llx, keysize = %d, dg = x%llx)\n", aa.impl, keysize, dg);
-
-    immutable alignsize = aligntsize(keysize);
-
-    foreach (e; impl.buckets[impl.firstUsedBucketCache..$])
-=======
     void* _aaRangeFrontKey(Range r)
->>>>>>> 0ca25648
     {
         return r.buckets[r.idx].entry;
     }
 
-<<<<<<< HEAD
-    return 0;
-}
-
-
-/***********************************
- * Construct an associative array of type ti from
- * length pairs of key/value pairs.
- */
-AA _d_assocarrayliteralTX(const TypeInfo_AssociativeArray ti, void[] keys, void[] values)
-{
-    const valuesize = ti.next.tsize;             // value size
-    const keyti = ti.key;
-    const keysize = keyti.tsize;                 // key size
-    const length = keys.length;
-    Impl* result;
-
-    //printf("_d_assocarrayliteralT(keysize = %d, valuesize = %d, length = %d)\n", keysize, valuesize, length);
-    //printf("tivalue = %.*s\n", typeid(ti.next).name);
-    assert(length == values.length);
-    if (length == 0 || valuesize == 0 || keysize == 0)
-=======
     void* _aaRangeFrontValue(Range r)
->>>>>>> 0ca25648
     {
         return r.buckets[r.idx].entry + r.valoff;
     }
@@ -963,31 +679,16 @@
     assert(aa.keys.length == 0);
     assert(aa.values.length == 0);
 
-<<<<<<< HEAD
-    auto impl1 = cast(const(Impl*)) e1;
-    auto impl2 = cast(const(Impl*)) e2;
-    if (impl1 is impl2)
-        return 1;
-=======
     aa["hello"] = 3;
     assert(aa["hello"] == 3);
     aa["hello"]++;
     assert(aa["hello"] == 4);
->>>>>>> 0ca25648
 
     assert(aa.length == 1);
 
-<<<<<<< HEAD
-    // Bug 9852: at this point, e1 and e2 have the same length, so if one is
-    // null, the other must either also be null or have zero entries, so they
-    // must be equal. We check this here to avoid dereferencing null later on.
-    if (impl1 is null || impl2 is null)
-        return 1;
-=======
     string[] keys = aa.keys;
     assert(keys.length == 1);
     assert(keys[0] == "hello");
->>>>>>> 0ca25648
 
     int[] values = aa.values;
     assert(values.length == 1);
@@ -1001,102 +702,16 @@
     aa["bar"] = 2;
     aa["batz"] = 3;
 
-<<<<<<< HEAD
-    assert(impl2 !is null);
-    const len2 = impl2.buckets.length;
-=======
     assert(aa.keys.length == 4);
     assert(aa.values.length == 4);
->>>>>>> 0ca25648
 
     foreach (a; aa.keys)
     {
-<<<<<<< HEAD
-        do
-        {
-            auto pkey = cast(void*)(e + 1);
-            auto pvalue = pkey + keysize;
-            //printf("key = %d, value = %g\n", *cast(int*)pkey, *cast(double*)pvalue);
-
-            // We have key/value for e1. See if they exist in e2
-
-            auto key_hash = keyti.getHash(pkey);
-            //printf("hash = %d\n", key_hash);
-            const i = key_hash % len2;
-            const(Entry)* f = impl2.buckets[i];
-            while (1)
-            {
-                //printf("f is %p\n", f);
-                if (f is null)
-                    return 0;                   // key not found, so AA's are not equal
-                if (key_hash == f.hash)
-                {
-                    //printf("hash equals\n");
-                    if (keyti.equals(pkey, f + 1))
-                    {
-                        // Found key in e2. Compare values
-                        //printf("key equals\n");
-                        auto pvalue2 = cast(void *)(f + 1) + keysize;
-                        if (valueti.equals(pvalue, pvalue2))
-                        {
-                            //printf("value equals\n");
-                            break;
-                        }
-                        else
-                            return 0;           // values don't match, so AA's are not equal
-                    }
-                }
-                f = f.next;
-            }
-
-            // Look at next entry in e1
-            e = e.next;
-        } while (e !is null);
-        return 1;                       // this subtree matches
-    }
-
-    // note, cannot use firstUsedBucketCache here, e1 is const
-    foreach (e; impl1.buckets[impl1.firstUsedBucket..$])
-    {
-        if (e)
-        {
-            if (_aaKeys_x(e) == 0)
-                return 0;
-        }
-    }
-
-    return 1;           // equal
-}
-
-
-/*****************************************
- * Computes a hash value for the entire AA
- * Returns:
- *      Hash value
- */
-hash_t _aaGetHash(in AA* aa, in TypeInfo tiRaw) nothrow
-{
-    import rt.util.hash;
-
-    auto impl = cast(const(Impl*)) *aa;
-    if (impl is null)
-        return 0;
-
-    hash_t h = 0;
-    const TypeInfo_AssociativeArray ti = _aaUnwrapTypeInfo(tiRaw);
-    const keyti = ti.key;
-    const valueti = ti.next;
-    const keysize = aligntsize(keyti.tsize);
-
-    // note, can't use firstUsedBucketCache here, aa is const
-    foreach (const(Entry)* e; impl.buckets[impl.firstUsedBucket..$])
-=======
         assert(a.length != 0);
         assert(a.ptr != null);
     }
 
     foreach (v; aa.values)
->>>>>>> 0ca25648
     {
         assert(v != 0);
     }
@@ -1177,15 +792,6 @@
 
 unittest
 {
-<<<<<<< HEAD
-    typeof(return) res;
-    auto impl = cast(Impl*) aa;
-    if (impl is null)
-        return res;
-
-    res.impl = impl;
-    foreach (entry; impl.buckets[impl.firstUsedBucketCache .. $] )
-=======
     int[int] aa;
     foreach (k, v; aa)
         assert(false);
@@ -1207,7 +813,6 @@
     n = 0;
 
     foreach (v; aa)
->>>>>>> 0ca25648
     {
         n += v;
         assert(v >= 3 && v < 6);
