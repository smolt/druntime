--- conflicted
+++ resolved
@@ -12,12 +12,8 @@
 
 module rt.sections_win32;
 
-<<<<<<< HEAD
 version (LDC) {} else
-version(Win32):
-=======
 version(CRuntime_DigitalMars):
->>>>>>> 86d49cfb
 
 // debug = PRINTF;
 debug(PRINTF) import core.stdc.stdio;
