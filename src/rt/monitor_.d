--- conflicted
+++ resolved
@@ -88,10 +88,6 @@
 
 version( Windows ) version( LDC )
 {
-<<<<<<< HEAD
-
-=======
->>>>>>> 1335f318
     static __gshared CRITICAL_SECTION _monitor_critsec;
 
     extern (C) void _STI_monitor_staticctor()
